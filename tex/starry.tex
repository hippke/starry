\documentclass[modern]{aastex61}

\input{stylez}

\begin{document}%\raggedbottom\sloppy\sloppypar\frenchspacing

\setlength{\abovedisplayskip}{1.5em}
\setlength{\belowdisplayskip}{1.5em}

\title{%
    \textbf{STARRY}: Analytic Occultation Light Curves
}

\author[0000-0002-0296-3826]{Rodrigo Luger}
\email{rodluger@uw.edu}
\affil{Department~of~Astronomy, University~of~Washington, Seattle, WA}
\affil{Virtual~Planetary~Laboratory, University~of~Washington, Seattle, WA}
%
\author{Eric Agol}
\altaffiliation{Guggenheim~Fellow}
\affil{Department~of~Astronomy, University~of~Washington, Seattle, WA}
\affil{Virtual~Planetary~Laboratory, University~of~Washington, Seattle, WA}
%
\author{Daniel Foreman-Mackey}
\affil{Center~for~Computational~Astrophysics, Flatiron~Institute, New~York, NY}
%
\author{David P. Fleming}
\affil{Department~of~Astronomy, University~of~Washington, Seattle, WA}
\affil{Virtual~Planetary~Laboratory, University~of~Washington, Seattle, WA}
%
\author{Jacob Lustig-Yaeger}
\affil{Department~of~Astronomy, University~of~Washington, Seattle, WA}
\affil{Virtual~Planetary~Laboratory, University~of~Washington, Seattle, WA}
%
\author{Russell Deitrick}
\affil{Center~for~Space~and~Habitability, University~of~Bern, Bern, Switzerland}
\affil{Virtual~Planetary~Laboratory, University~of~Washington, Seattle, WA}

\keywords{methods: analytical --- techniques: photometric}

\begin{abstract}
We derive analytical, closed form, numerically stable solutions for the total flux
received from a spherical planet, moon or star during an occultation
if the specific intensity map of the body is expressed as a
sum of spherical harmonics. Our expressions are valid to arbitrary degree
and may be computed recursively for speed. The formalism we develop
here applies to the computation of stellar transit light curves,
planetary secondary eclipse light curves, and planet-planet/planet-moon
occultation light curves, as well as thermal (rotational) phase curves.
In this paper we also introduce \starry, an open-source package written in \cpp
and wrapped in \Python that computes these light curves.
The algorithm in \starry is six orders of magnitude faster than direct
numerical integration and several orders of magnitude more precise.
\starry also computes analytical derivatives of the light curves with respect to all input
parameters for use in gradient-based inference schemes such as
Hamiltonian monte carlo (HMC), allowing users to quickly and efficiently
regress on observed light curves to infer properties of a celestial body's
surface map.
\end{abstract}

% ==============================================================================
% ------------------------------------------------------------------------------
% ------------------------------------------------------------------------------
%
\section{Introduction}
\label{sec:intro}
% ------------------------------------------------------------------------------
% ------------------------------------------------------------------------------
% ==============================================================================

Our understanding of the surface of Earth and the other planets in our solar
system starts with the creation of maps.  Mapping the colors, compositions, and
surface features gives us an understanding of the geological, hydrological,
and meteorological processes at play that are the basis of planetary science,
including comparative planetology.
%
With the discovery of planets orbiting other
stars, cartography becomes a formidable task: these planets are too distant to
resolve their surfaces into maps as we do for our own planetary suite.  One way
to overcome this drawback is to utilize the time-dependence of unresolved,
disk-integrated light from planetary bodies:  both rotational variability
\citep{Russell1906,Lacis1972,Cowan2008,OakleyCash2009}
and occultations \citep{Williams2006,Rauscher2007} yield the opportunity to constrain
the presence of static variations in the surface features of exoplanets.

The first application of time-dependent mapping to exoplanets was carried out in the
infrared with the hot Jupiter HD 189733b using both phase variations and
secondary eclipses of the exoplanet \citep{Knutson2007,Majeau2012,deWit2012}.
These yielded crude constraints on the monopole and dipole components of the thermal
emission from the thick, windy atmosphere of this giant planet.
%
Since then, phase curve and/or secondary eclipse measurements have been made for
hundreds of other exoplanets \citep[e.g.,][]{Shabram2016, Jansen2017, Adams2018} and have allowed for
the measurements of their average albedos and, in some cases, higher order spatial features
such as hotspot offsets. Given its unprecedented photometric precision in the thermal infrared,
the upcoming James Webb Space Telescope (JWST) is expected to dramatically push the boundaries of
what can be inferred from these observations, potentially leading to the construction of de facto
surface maps of planets in short orbital periods \citep{Beichman2014,Schlawin2018}.
%
Future mission concepts such as the Large UV-Optical-InfraRed telescope (LUVOIR) and the
Origins Space Telescope (OST) will likewise open doors for the mapping technique,
extending it to the study of exoplanets with solid or even liquid surfaces
\citep[e.g.,][]{KawaharaFujii2010,KawaharaFujii2011,FujiiKawahara2012,Cowan2012,CowanFuentesHaggard2013,CowanFujii2017,Fujii2017,LugerLustigYaegerAgol2017,BerdyuginaKuhn2017}.
Future direct imaging telescopes should also enable eclipse mapping from
mutual transits of binary planets or planet-moon systems \citep{Cabrera2007},
in analogy with mutual events viewed in the Solar System
\citep{Brinkmann1973,Vermilion1974,Herzog1975,Brinkmann1976,Reinsch1994,Young1999,
Young2001,Livengood2011}.

As we gear up to perform these observations, it is essential that we have
robust models of exoplanet light curves so
that we may reliably infer the surface maps that generated them. Because the
features that we seek will likely be close to the limit of detectability,
exoplanet mapping is necessarily a probabilistic problem, necessitating
a careful statistical approach capable of characterizing the uncertainty
on the inferred map. Recently, \citet{Farr2018} introduced \exocartographer,
a Bayesian model for inferring surface maps and rotation states
of exoplanets directly imaged in reflected light. In a similar but
complementary vein, \citet{Louden2018} presented \spiderman, a fast
code to model phase curves and secondary eclipses of exoplanets, which
the authors show is fast enough to be used in Markov Chain Monte Carlo
(MCMC) runs for general mapping problems. However, both algorithms, along with all
others in the literature to date, rely on numerical methods to compute
the flux received from the planet during occultation. In addition to
the potential loss of precision due to the approximations they employ,
numerical algorithms are typically much slower than an analytic
approach, should it exist. During the writing of this paper, \citet{Haggard2018} derived
analytical solutions to the phase curve problem, demonstrating that an
exoplanet's phase curve can be computed exactly in both thermal and
reflected light if its map is expressed as a sum of spherical harmonics.

Here we present an algorithm to compute analytic occultation light curves of stars,
planets, or moons of arbitrary complexity if the surface map of the occulted body is expressed in the
spherical harmonic basis. Our algorithm is a generalization of the \citet{MandelAgol2002}, \citet{Gimenez2006},
and \citet{Pal2012} analytic transit models to eclipses and occultations of bodies with arbitrary, non-radially
symmetric surface maps or stars with limb darkening of arbitrary order.
For radially symmetric, second-degree maps, our expressions reduce to the \citet{MandelAgol2002}
quadratic limb-darkening transit model; in the limit of zero occultor size, they
reduce to the expressions of \citet{Haggard2018} for thermal phase curves.

% Mention that phase curves are a subset of rotational light curves when a planet is tidally locked.

This paper is organized as follows: in \S\ref{sec:surfacemaps} we discuss the
real spherical harmonics and introduce our mathematical formalism for
dealing with spherical harmonic surface maps. In \S\ref{sec:lightcurves} we
discuss how to compute analytical thermal phase curves and occultation light curves
for these surface maps. In \S\ref{sec:starrycode} we introduce our
light curve code, \starry, and discuss how to use it to compute full
light curves for systems of exoplanets and other celestial bodies. We
present important caveats in \S\ref{sec:caveats} and conclude in \S\ref{sec:conclusions}.
Most of the math, including the derivations of the analytic expressions for the
light curves, is folded into the Appendix. For convenience, throughout
the paper we provide links
to \Python code (\pythonlogo{}) to reproduce all of the
figures, as well as links to \Mathematica \citep{Mathematica}
scripts and PDFs (\penlogo{}) containing proofs and derivations
of the principal
equations. Finally, Table~\ref{tab:symbols} at the end lists
all the symbols used
in the paper, with references to the equations defining them.

% ==============================================================================
% ------------------------------------------------------------------------------
% ------------------------------------------------------------------------------
\section{Surface Maps}
\label{sec:surfacemaps}
% ------------------------------------------------------------------------------
% ------------------------------------------------------------------------------
% ==============================================================================

% ------------------------------------------------------------------------------
\subsection{Spherical harmonics}
\label{sec:spharm}
% ------------------------------------------------------------------------------

The orthonormalized real spherical harmonics $Y_{lm}(\uptheta,\upphi)$ of degree $l \ge 0$
and order $m \in [-l,\, l]$ with the Condon-Shortley phase factor \citep[e.g.][]{Varshalovich1988}
are defined in spherical coordinates as
%
\begin{align}
    \label{eq:ylmtp}
    Y_{lm}(\uptheta, \upphi) =
    \begin{cases}
        \bar{P}_{lm}(\cos\uptheta)\cos(m\upphi) & \qquad m \geq 0 \\
        \bar{P}_{l|m|}(\cos\uptheta)\sin(|m|\upphi) & \qquad m < 0 \quad,
    \end{cases}
\end{align}
%
where $\bar{P}_{lm}$ are the normalized associated Legendre functions
(Equation~\ref{eq:plm}). On the
surface of the unit sphere, we have
%
\begin{align}
    \label{eq:xyz}
    \x &= \sin\uptheta \cos\upphi \nonumber \\
    \y &= \sin\uptheta \sin\upphi \nonumber \\
    \z &= \cos\uptheta \quad.
\end{align}
%
The observer is located along the $z$-axis at $z = \infty$ such
that the projected disk of the body sits at the origin on the $xy$-plane with $\xhat$ to
the right and $\yhat$ up.
%
\begin{figure}[t!]
    \begin{centering}
    \includegraphics[width=\linewidth]{figures/ylms.pdf}
    \caption{\label{fig:ylms}
             \animation{ylms}
             The real spherical harmonics up to degree $l = 5$ computed from
             Equation~(\ref{eq:ylmtp}). In these plots, the $x$-axis points
             to the right,
             the $y$-axis points up, and the $z$-axis points
             out of the page.
             \python{ylms}Click on the link on the right to view an
             animated version.}
    \end{centering}
\end{figure}
%
Re-writing Equation~(\ref{eq:ylmtp}) in terms of $\x$, $\y$, and $\z$ leads
to expressions that are simply polynomials of these variables, a fact we will
heavily exploit below when computing their integrals.
We derive the polynomimal representation of the spherical harmonics
in Appendix~\ref{app:spharm}. The spherical harmonics up to
degree $l = 5$ are shown in Figure~\ref{fig:ylms}.

% ------------------------------------------------------------------------------
\subsection{Surface map vectors}
\label{sec:vectors}
% ------------------------------------------------------------------------------

Any physical surface map of a celestial body can be expanded in terms of
the real spherical harmonics defined in the previous section. For
convenience, in this paper we represent a surface map as a
vector $\bvec{y}$ of spherical harmonic
coefficients such that the specific intensity at the point
$(\x, \y)$ may be written
%
\begin{align}
    \label{eq:I}
    I(\x, \y) = \ybasis^\mathsf{T} (\x, \y) \, \bvec{y}
    \quad,
\end{align}
%
where $\ybasis$ is the \emph{spherical harmonic basis},
arranged in increasing degree and order:
%
\begin{align}
    \label{eq:by}
    \ybasis =
    \begin{pmatrix}
        Y_{0, 0} &
        Y_{1, -1} & Y_{1, 0} & Y_{1, 1} &
        Y_{2, -2} & Y_{2, -1} & Y_{2, 0} & Y_{2, 1} & Y_{2, 2} &
        \cdot\cdot\cdot
    \end{pmatrix}^\mathsf{T}
    \quad,
\end{align}
%
where $Y_{l, m} = Y_{l, m}(\x, \y)$ are given by \eq{ylmxy}.
For reference, in this basis the coefficient of the spherical harmonic
$Y_{l, m}$ is located at the index
%
\begin{align}
    \label{eq:n}
    n = l^2 + l + m
\end{align}
%
of the vector $\bvec{y}$. Conversely, the coefficient at index $n$
of $\bvec{y}$ corresponds
to the spherical harmonic of degree and order given by
%
\begin{align}
    \label{eq:lm}
    l &= \floor*{\sqrt{n}} \nonumber \\
    m &= n - \floor*{\sqrt{n}}^2 - \floor*{\sqrt{n}}
    \quad.
\end{align}
%

% ------------------------------------------------------------------------------
\subsection{Change of basis}
\label{sec:basis}
% ------------------------------------------------------------------------------

In order to compute the occultation light curve for a body with a given surface
map $\bvec{y}$, it is convenient to first find its polynomial representation
$\bvec{p}$, which we express as a vector of coefficients in the
\emph{polynomial basis} $\pbasis$:
%
\begin{align}
    \label{eq:bp}
    \pbasisn &=
    \begin{dcases}
        \x^\frac{\mu}{2} \y^\frac{\nu}{2} & \qquad \nu \, \mathrm{even}
        \\
        \x^\frac{\mu-1}{2} \y^\frac{\nu-1}{2} \z & \qquad \nu \, \mathrm{odd}
    \end{dcases}
    \nonumber\\[0.5em]
    \pbasis &=
    \begin{pmatrix}
        1 &
        \x & \z & \y &
        \x^2 & \x\z & \x\y & \y\z & \y^2 &
        \cdot\cdot\cdot
    \end{pmatrix}^\mathsf{T}
    \quad,
    \mathematica{A1}
\end{align}
%
where
%
\begin{align}
    \label{eq:munu}
    \mu &= l - m \nonumber \\
    \nu &= l + m
    \quad
\end{align}
%
with $l$ and $m$ given by \eq{lm}.
%
%
To find $\bvec{p}$ given $\bvec{y}$, we
introduce the change of basis matrix $\AOne$,
which transforms
a vector in the spherical harmonic basis $\ybasis$ to the
polynomial basis $\pbasis$:
%
\begin{align}
    \bvec{p} = \AOne \, \bvec{y}
\end{align}
%
The columns of $\AOne$ are simply the polynomial vectors
corresponding to each of the spherical harmonics in \eq{by}; see
Appendix~\ref{app:basis} for details.
%
As before, the specific intensity at the point $(\x, \y)$
may be computed as
%
\begin{align}
    I(\x, \y) &= \pbasis^\mathsf{T} \bvec{p} \nonumber \\
              &= \pbasis^\mathsf{T} \AOne \, \bvec{y}
    \quad.
\end{align}

As we will see in the next section, integrating the surface map over the disk of
the body is easier if we apply one final transformation to our input vector,
rotating it into what we will refer to as the \emph{Green's basis}, $\gbasis$:
%
\begingroup\makeatletter\def\f@size{10}\check@mathfonts
\def\maketag@@@#1{\hbox{\m@th\normalsize#1}}%
\begin{align}
    \label{eq:bg}
    \gbasisn &=
    \begin{dcases}
        %
        \frac{\mu+2}{2}\x^\frac{\mu}{2} \y^\frac{\nu}{2}
            & \qquad \nu \, \mathrm{even}
        \\[1em]
        %
        \z
            & \qquad l = 1, \, m = 0
        \\[1em]
        %
        3\x^{l-2}\y\z
            & \qquad \nu \, \mathrm{odd}, \,
                     \mu = 1, \,
                     l \, \mathrm{even}
        \\[1em]
        %
        \z
        \bigg(
         -\x^{l-3} + \x^{l-1} + 4\x^{l-3}\y^2
        \bigg)
         & \qquad \nu \, \mathrm{odd}, \,
                  \mu = 1, \,
                  l \, \mathrm{odd}
        \\[1em]
        %
        \z
        \bigg(
            \frac{\mu-3}{2} \x^\frac{\mu-5}{2} \y^\frac{\nu-1}{2}
            -
            \frac{\mu-3}{2} \x^\frac{\mu-5}{2} \y^\frac{\nu+3}{2}
            -
            \frac{\mu+3}{2} \x^\frac{\mu-1}{2} \y^\frac{\nu-1}{2}
        \bigg)
            & \qquad \mathrm{otherwise}
    \end{dcases}
    \nonumber\\[1.5em]
    \gbasis &=
    \begin{pmatrix}
        1 &
        2\x & \z & \y &
        3\x^2 & -3\x\z & 2\x\y & 3\y\z & \y^2 &
        \cdot\cdot\cdot
    \end{pmatrix}^\mathsf{T}
    \quad,
    \mathematica{A2}
\end{align}
\endgroup
%
where the values of $l$, $m$, $\mu$, and $\nu$ are given by
Equations~(\ref{eq:lm}) and (\ref{eq:munu}). Given
a polynomial vector $\bvec{p}$, the corresponding vector in
the Green's basis, $\bvec{g}$, can be found by performing another
change of basis operation:
%
\begin{align}
    \bvec{g} = \bvec{\ATwo} \, \bvec{p}
\end{align}
%
where the columns of the matrix $\ATwo$ are the Green's vectors
corresponding to each of the polynomial terms in \eq{bp};
see Appendix~\ref{app:basis} for details.

Note that we may also transform directly from the spherical harmonic basis
to the Green's basis:
%
\begin{align}
    \bvec{g} &= \ATwo \, \AOne \, \bvec{y} \nonumber \\
             &= \bvec{A} \, \bvec{y}
\end{align}
%
where
%
\begin{align}
    \label{eq:A}
    \bvec{A} \equiv \ATwo \, \AOne
\end{align}
%
is the full change of basis matrix.
%
For completeness,
we again note that the specific intensity at a point on a map
described by the spherical harmonic vector $\bvec{y}$ may be written
%
\begin{align}
    \label{eq:fluxpoint}
    I(\x, \y) &= \gbasis^\mathsf{T}(\x, \y) \bvec{g} \nonumber \\
              &= \gbasis^\mathsf{T}(\x, \y) \bvec{A} \, \bvec{y}
    \quad.
\end{align}
%

% ------------------------------------------------------------------------------
\subsection{Rotation of surface maps}
\label{sec:rotation}
% ------------------------------------------------------------------------------

Defining a map as a vector of spherical harmonic coefficients makes it
straightforward to compute the projection of the map under arbitrary rotations
of the body via a rotation matrix $\bvec{R}$:
%
\begin{align}
    \label{eq:rotation}
    \bvec{y'} = \bvec{R} \, \bvec{y}
\end{align}
%
where $\bvec{y'}$ are the spherical harmonic coefficients of the rotated map.
In Appendix~\ref{app:rotation} we derive expressions for $\bvec{R}$ in terms
of the Euler angles $\alpha$, $\beta$, and $\gamma$, as well as in terms of
an angle $\theta$ and an arbitrary axis of rotation $\bvec{u}$. Follow the link
next to Figure~\ref{fig:ylms} to view an animation of the spherical harmonics
rotating about the $y$-axis, computed from \eq{rotation}.


% ==============================================================================
% ------------------------------------------------------------------------------
% ------------------------------------------------------------------------------
\section{Computing light curves}
\label{sec:lightcurves}
% ------------------------------------------------------------------------------
% ------------------------------------------------------------------------------
% ==============================================================================

% ------------------------------------------------------------------------------
\subsection{Rotational phase curves}
\label{sec:phasecurves}
% ------------------------------------------------------------------------------

Consider a body of unit radius centered at the origin, with a surface map
given by the spherical harmonic vector $\bvec{y}$ viewed at an orientation
specified by the rotation matrix $\bvec{R}$, such that
the specific intensity at a point $(\x, \y)$ on the surface is
%
\begin{align}
    I(\x, \y) &= \ybasis^\mathsf{T} (\x, \y) \bvec{R} \, \bvec{y}
    \nonumber \\
              &= \pbasis^\mathsf{T} (\x, \y) \AOne \, \bvec{R} \, \bvec{y}
    \quad
\end{align}
%
where $\pbasis$ is the polynomial basis and $\AOne$ is the corresponding
change-of-basis matrix (\S\ref{sec:basis}).
The total flux radiated
in the direction of the observer is obtained by integrating the specific
intensity over a region $S$ of the projected disk of the body:
%
\begin{align}
    \label{eq:phaseint}
    F &=
    \oiint I(\x, \y) \, \dd S
    \nonumber \\
    &=
    \oiint \pbasis^\mathsf{T} (\x, \y) \AOne \, \bvec{R} \, \bvec{y} \, \dd S
    \nonumber \\
    &=
    \bvec{r}^\mathsf{T} \AOne \, \bvec{R} \, \bvec{y}
    \quad,
\end{align}
%
where $\bvec{r}$ is a column vector whose $n^\mathrm{th}$ component is given by
%
\begin{align}
    \label{eq:rn}
    r_n &\equiv
      \oiint \pbasisn (\x, \y)  \, \dd S
    \quad.
\end{align}
%
When the entire disk of the body is visible (i.e., when no occultation is
occurring), this may be written
%
\begin{align}
    r_n &=
              \int_{-1}^{1}
              \int_{-\sqrt{1-\x^2}}^{\sqrt{1+\x^2}}
              \tilde{p}_n (\x, \y)
              \,
              \dd \y \, \dd \x
        \nonumber \\[1em]
        &=
        \begin{dcases}
            \frac{
                    \Gamma\left(\frac{\mu}{4} + \frac{1}{2}\right)
                    \Gamma\left(\frac{\nu}{4} + \frac{1}{2}\right)
                }{
                    \Gamma\left(\frac{\mu + \nu}{4} + 2\right)
                }
            & \qquad \frac{\mu}{2} \, \mathrm{even}, \, \frac{\nu}{2} \, \mathrm{even}
            %
            \\[1em]
            %
            \frac{\sqrt{\pi}}{2}
            \frac{
                    \Gamma\left(\frac{\mu}{4} + \frac{1}{4}\right)
                    \Gamma\left(\frac{\nu}{4} + \frac{1}{4}\right)
                }{
                    \Gamma\left(\frac{\mu + \nu}{4} + 2\right)
                }
            & \qquad \frac{\mu-1}{2} \, \mathrm{even}, \, \frac{\nu-1}{2} \, \mathrm{even}
            %
            \\[1em]
            %
            0
            & \qquad \mathrm{otherwise.}
        \end{dcases}
    \mathematica{rn}
\end{align}
%
where $\Gamma(\bigdot)$ is the gamma function.
%
\eq{phaseint} may be used to analytically compute the rotational (thermal) phase curve of a body
with an arbitrary surface map. Since $\bvec{r}$ and $\bvec{A_1}$ are independent
of the map coefficients or its orientation, these may be pre-computed for
computational efficiency.

We note, finally, that a form of this solution was very recently found by \citet{Haggard2018};
a special case of their equations for phase curves in reflected light yields
analytic expressions for thermal phase curves of spherical harmonics.

% HACK
\pagebreak
% HACK

% ------------------------------------------------------------------------------
\subsection{Occultation light curves}
\label{sec:occultationflux}
% ------------------------------------------------------------------------------

As we showed earlier, the specific intensity
at a point $(\x, \y)$ on the surface of a body described by the map $\bvec{y}$
and the rotation matrix $\vec{R}$ may also be written as
%
\begin{align}
    I(\x, \y) &= \ybasis^\mathsf{T} (\x, \y) \bvec{R} \, \bvec{y}
    \nonumber \\
              &= \gbasis^\mathsf{T} (\x, \y) \bvec{A} \, \bvec{R} \, \bvec{y}
    \quad,
\end{align}
%
where $\gbasis$ is the Green's basis and $\bvec{A}$ is the full change of basis
matrix (\S\ref{sec:basis}).
As before, the total flux radiated
in the direction of the observer is obtained by integrating the specific
intensity over a region $S$ of the projected disk of the body:
%
\begin{align}
    \label{eq:occint}
    F &=
    \oiint I(\x, \y) \, \dd S
    \nonumber \\
    &=
    \oiint \gbasis^\mathsf{T} (\x, \y) \, \dd S \, \bvec{A} \, \bvec{R} \, \bvec{y}\quad.
\end{align}
%
This time, suppose the body is
occulted by another body of radius $r$ centered at the point $(x_o, y_o)$,
so that the surface $S$ over which the integral is taken
is a function of $r$, $x_o$, and $y_o$.
In general, the integral in \eq{occint} is
difficult (and often impossible) to compute directly.
%
One way to simplify the problem is to first perform a rotation through an angle
%
\begin{align}
    \label{eq:zrot}
    \omega = \frac{\pi}{2} - \mathrm{arctan2}(y_o, x_o)
\end{align}
%
about the $z$-axis ($\bvec{u} = \left[0, 0, 1\right]$)
so that the occultor lies along the
$+y$-axis, with its center located a distance $b = \sqrt{x_o^2 + y_o^2}$
from the origin (see Figure~\ref{fig:geometry}).
%
In this rotated frame, the limits of integration (the two points of intersection
between the occultor and the occulted body, should they exist)
are symmetric about the $y$-axis.
If we define $\phi \in [-\nicefrac{\pi}{2}, \, \nicefrac{\pi}{2}]$
as the angular position of the right hand side intersection point
relative to the occultor center, measured counter-clockwise
from the $+x$ direction, the arc of the occultor that overlaps the occulted
body extends from $\pi - \phi$ to $2\pi + \phi$ (see the Figure).
Similarly, defining $\lambda \in [-\nicefrac{\pi}{2}, \, \nicefrac{\pi}{2}]$
as the angular position of the same point relative to the origin, the
arc of the portion of the occulted body that is visible during the occultation
extends from $\pi - \lambda$ to $2\pi + \lambda$ (see the Figure).
%
For future reference, it can be shown that
%
\begin{align}
    \label{eq:phi}
    \phi &=
    \begin{dcases}
        \arcsin\left({\frac{1 - r^2 - b^2}{2br}}\right)
                                                & \qquad |1 - r| < b < 1 + r \\
        \frac{\pi}{2}                           & \qquad b \le 1 - r
    \end{dcases}
    \mathematica{philam} \\
\intertext{and}
    \label{eq:lambda}
    \lambda &=
    \begin{dcases}
        \arcsin\left(\frac{1 - r^2 + b^2}{2b}\right)
                                                & \qquad |1 - r| < b < 1 + r \\
        \frac{\pi}{2}                           & \qquad b \le 1 - r
        \quad,
    \end{dcases}
    \mathematica{philam}
\end{align}
%
The case $b \le 1 - r$ corresponds to an occultation during which the occultor
is fully within the planet disk, so no points of intersection exist.
In this case,
we define $\phi$ such that the arc from $\pi - \phi$ to $2\pi + \phi$ spans the
entire circumference of the occultor, and $\lambda$ such that the arc
from $\pi - \lambda$ to $2\pi + \lambda$ spans the
entire circumference of the occulted body.
Note that if $b \ge 1 + r$, no occultation occurs and the flux may
be computed as in \S\ref{sec:phasecurves}, while
if $b \le r - 1$, the entire disk of the body is occulted and the total flux
is zero.

The second trick we employ to solve \eq{sn} is to use
Green's theorem to express the surface integral of $\gbasis_n$ as the
line integral of a vector function $\bvec{G}_n$ along the boundary of
the same surface \citep{Pal2012}. Defining the ``solution'' column vector
%
\begin{align}
    \label{eq:sndef}
    \bvec{s}^\mathsf{T} &\equiv
      \oiint \gbasis^\mathsf{T} (\x, \y)  \, \dd S
    \quad,
\end{align}
%
we may write its $n^\mathrm{th}$ component as
%
\begin{align}
    \label{eq:greens}
    s_n &=
    \oiint \gbasisn (\x, \y) \, \dd S
    =
    \oint \bvec{G}_n (\x, \y) \cdot \dd \bvec{r}
    \quad,
\end{align}
%
where $\bvec{G}_n (\x, \y) = {G_n}_x (\x, \y) \, \xhat + {G_n}_y (\x, \y) \, \yhat$ is
chosen such that
%
\begin{align}
    \label{eq:DGg}
    \bvec{D} \wedge \bvec{G}_n = \gbasisn(\x, \y)
    \quad.
\end{align}
%
The operation $\bvec{D} \wedge \bvec{G}_n$ denotes the
\emph{exterior derivative} of $\bvec{G}_n$. In two-dimensional Cartesian
coordinates, it is given by
%
\begin{align}
    \label{eq:extderiv}
    \bvec{D} \wedge \bvec{G}_n &\equiv \frac{\dd {G_n}_y}{\dd \x}
                                   - \frac{\dd {G_n}_x}{\dd \y} \quad.
\end{align}
%
%
Thus, in order to compute $s_n$ in \eq{greens}, we must (1) apply a rotation
to our map $\bvec{y}$ to align the occultor with the $+y$-axis;
(2) find a vector function
$\bvec{G}_n$ whose exterior derivative is the $n^\mathrm{th}$ component of the
vector basis $\gbasis$ (Equation~\ref{eq:bg}); and
(3) integrate it along the boundary of the visible portion of the occulted
body's surface. In general, for an occultation involving two bodies,
this boundary consists of two arcs: a segment of the circle bounding the
occultor (thick red curve in Figure~\ref{fig:geometry}),
and a segment of the circle bounding the occulted body (thick black curve
in Figure~\ref{fig:geometry}).
%
If we happen to know $\bvec{G}_n$, the integral in \eq{greens} is just
%
\begin{align}
    \label{eq:sn}
    s_n &= \mathcal{Q}(\bvec{G}_n) - \mathcal{P}(\bvec{G}_n)
    \quad,
\end{align}
%
where, as in \citet{Pal2012}, we define the \emph{primitive integrals}
%
\begin{align}
    \label{eq:primitiveP}
    \mathcal{P}(\bvec{G}_n) &=
    \int\displaylimits_{\pi-\phi}^{2\pi + \phi}
        \big[ {G_n}_y(r c_\varphi, b + r s_\varphi) c_\varphi -
              {G_n}_x(r c_\varphi, b + r s_\varphi) s_\varphi \big] r \dd \varphi
    \\
    %
\intertext{and}
    %
    \label{eq:primitiveQ}
    \mathcal{Q}(\bvec{G}_n) &=
    \int\displaylimits_{\pi-\lambda}^{2\pi + \lambda}
        \big[ {G_n}_y(c_\varphi, s_\varphi) c_\varphi -
              {G_n}_x(c_\varphi, s_\varphi) s_\varphi \big] \dd \varphi
    \quad,
\end{align}
%
%
where, as before,
$c_\varphi \equiv \cos \varphi$
and
$s_\varphi \equiv \sin \varphi$
and we used the fact that along the arc of a circle,
%
\begin{align}
    \label{eq:dr}
    \dd \bvec{r} &= -r s_\varphi \, \dd \varphi \, \xhat +
                     r c_\varphi \, \dd \varphi \, \yhat
    \quad.
\end{align}
%
In Equations~(\ref{eq:primitiveP}) and (\ref{eq:primitiveQ}), $\mathcal{P}(\bvec{G}_n)$
is the line integral along the arc of the occultor
and $\mathcal{Q}(\bvec{G}_n)$ is the line integral along the arc of the occulted
body.

%
%
\begin{figure}[p!]
    \begin{centering}
    \includegraphics[width=\linewidth]{figures/geometry.pdf}
    \caption{\label{fig:geometry}
             \python{geometry}
             Geometry of the occultation problem.
             The occulted body is centered
             at the origin and has unit radius, while the occultor
             is centered at $(x_o, y_o)$ and has radius $r$. We first rotate
             the two bodies about the origin through an angle
             $\theta = \nicefrac{\pi}{2} - \mathrm{arctan2}(y_o, x_o)$
             so the problem is symmetric about the $y$-axis. In this frame,
             the occultor is located at $(0, b)$, where
             $b = \sqrt{x_o^2 + y_o^2}$ is the impact parameter.
             The arc of the occultor
             that overlaps the occulted body (thick red curve) now extends from
             $\pi - \phi$ to $2\pi + \phi$, measured from the center of the
             occultor.
             The arc of the occulted body that is visible during
             the occultation (thick black curve) extends from
             $\pi - \lambda$ to $2\pi + \lambda$, measured from the origin.
             These are the curves along which the primitive integrals
             (Equations~\ref{eq:primitiveP} and \ref{eq:primitiveQ}) are evaluated.
             The angles $\phi$ and $\lambda$ are given by
             Equations~(\ref{eq:phi}) and (\ref{eq:lambda})
             and extend from $-\nicefrac{\pi}{2}$ to $\nicefrac{\pi}{2}$. When
             the occultor is completely within the disk of the occulted body,
             we define $\phi = \lambda = \nicefrac{\pi}{2}$.
             }
    \end{centering}
\end{figure}
%
%

As cumbersome as the Green's basis (Equation~\ref{eq:bg}) may appear, the reason
we introduced it is that its anti-exterior derivatives are conveniently simple.
It can be easily shown that one possible solution to \eq{DGg} is
%
\begin{align}
    \label{eq:Gn}
    \bvec{G}_n (\x, \y) &=
    \begin{dcases}
        %
        \x^{\frac{\mu + 2}{2}}
        \y^{\frac{\nu}{2}}
        \,\yhat
            & \qquad \nu \, \mathrm{even}
        \\[1em]
        %
        \frac{1-z^3}{3(1-z^2)}(-\y \, \xhat + \x \, \yhat)
            & \qquad l = 1, \, m = 0
        \\[1em]
        %
        \x^{l-2}
        \z^3
        \,\xhat
            & \qquad \nu \, \mathrm{odd}, \,
                     \mu = 1, \,
                     l \, \mathrm{even}
        \\[1em]
        %
        \x^{l-3}
        \y
        \z^3
        \,\xhat
         & \qquad \nu \, \mathrm{odd}, \,
                  \mu = 1, \,
                  l \, \mathrm{odd}
        \\[1em]
        %
        \x^{\frac{\mu-3}{2}}
        \y^{\frac{\nu-1}{2}}
        \z^3
        \,\yhat
            & \qquad \mathrm{otherwise,}
    \end{dcases}
    \mathematica{G}
\end{align}
%
where $l$ and $m$ are given by \eq{lm} and $\mu$ and $\nu$ are given by
\eq{munu}. Solving the occultation problem is therefore a matter of
evaluating the primitive integrals of $\bvec{G}_n$
(Equations~\ref{eq:primitiveP} and \ref{eq:primitiveQ}).
The solutions are in general tedious, but
they are all analytical, involving sines, cosines, and complete elliptic integrals.
In Appendix~\ref{app:solutionvector} we derive recurrence
relations to quickly compute these. We note, in particular, that the
solutions all involve complete elliptic integrals of the \emph{same} argument,
so that the elliptic integrals need only be evaluated once for a map
of arbitrary degree, greatly improving the evaluation speed and the
scalability of the problem to high order.

% ------------------------------------------------------------------------------
\subsection{Summary}
\label{sec:summary}
% ------------------------------------------------------------------------------

Here we briefly summarize how to analytically compute the flux during
an occultation of a body whose specific intensity profile is described
by a sum of spherical harmonics. Given a body of unit radius with a
surface map described by the vector of spherical harmonic coefficients
$\mathbf{y}$ (Equation~\ref{eq:by}), occulted by another body of radius $r$
centered at the point $(x_o, y_o)$, we must:
%
\begin{enumerate}
    \item Compute the rotation matrix $\bvec{R}$ to rotate the map to the correct
          viewing orientation, which may be
          specified by the Euler angles $\alpha$, $\beta$, and $\gamma$
          (Appendix~\ref{app:euler}) or by an axis $\bvec{u}$ and an angle $\theta$
          (Appendix~\ref{app:axisangle}).
    \item Compute the rotation matrix $\bvec{R'}$ to rotate the map
          by an angle $\omega$ about the $+z$-axis
          (Equation~\ref{eq:zrot}) so the center of the occultor is a
          distance $b = \sqrt{x_o^2 + y_o^2}$ along the $+y$-axis
          from the center of the occulted body.
    \item Compute the change-of-basis matrix $\bvec{A}$ (\S\ref{sec:basis}) to
          convert our vector of spherical harmonic coefficients to a vector
          of polynomial coefficients in the Green's basis
          (Equation~\ref{eq:bg}). Since $\bvec{A}$ is the same for all
          occultations, this matrix may be pre-computed to improve
          computational speed.
    \item Compute the solution vector $\bvec{s}$ (Equation~\ref{eq:sn}), with
          $\mathcal{P}(\bvec{G}_n)$ and $\mathcal{Q}(\bvec{G}_n)$ given by
          Equations~(\ref{eq:PGnI}) and (\ref{eq:QGnI}) in the Appendix.
          Note that $s_2$ is special and must be computed separately
          (Equation~\ref{eq:s2}).
\end{enumerate}
%
Given these quantities, the total flux during an occultation is then just
%
\begin{equation}
    \label{eq:starry}
    \boxed{
        %\large
        F = \bvec{s}^{\boldsymbol{\mathsf{T}}} \bvec{A} \, \bvec{R'} \, \bvec{R} \, \bvec{y}
        }
    \quad.
\end{equation}   % This is about the nerdiest pun I've ever seen
% (with the exception "It's amazing that 230-220 x 1/2 = 5!")


% ==============================================================================
% ------------------------------------------------------------------------------
% ------------------------------------------------------------------------------
%\pagebreak
\section{The \textbf{STARRY} code package}
\label{sec:starrycode}
% ------------------------------------------------------------------------------
% ------------------------------------------------------------------------------
% ==============================================================================

The \starry code package provides code to analytically
compute light curves for celestial bodies using the formalism developed
in this paper. \starry is coded entirely in \cpp for speed and wrapped
in \Python using \pybind \citep{pybind11} for quick and easy
light curve calculations. The
code may be installed by running the following in a terminal:
%
\begin{lstlisting}[language=bash]
git clone https://github.com/rodluger/starry.git
cd starry
python setup.py develop
\end{lstlisting}
%
There are two primary ways of interfacing with \starry: via the surface
map class \starryMap and via the celestial body system class
\starrySystem. The former gives users the most flexibility to
create and manipulate surface maps and compute their fluxes for a variety
of applications, while the latter provides a quick and easy (but limited)
way to generate light curves for exoplanet systems. Let us
discuss the map class first.

% ------------------------------------------------------------------------------
\subsection{Creating a map}
\label{sec:starrymap}
% ------------------------------------------------------------------------------

To begin using \starry, execute the following in a \Python environment:
%
\begin{lstlisting}[language=Python]
from starry import Map
\end{lstlisting}
%
A \starry \Map is a vector of spherical harmonic coefficients, indexed by
increasing degree and order, as in \eq{by}. We can create a map of
spherical harmonics up to degree $l_\mathrm{max} = 5$ by typing
%
\begin{lstlisting}[language=Python,firstnumber=last]
map = Map(5)
\end{lstlisting}
%
By default, all coefficients are set to zero.
Say our surface map is given by the function
%
\begin{align}
    \label{eq:ylm_code_example}
    I(\x, \y) &= -2 Y_{5,-3}(\x, \y) + 2 Y_{5,0}(\x, \y) + Y_{5,4}(\x, \y)
    \quad.
\end{align}
%
To instantiate this map, we set the corresponding coefficients in \map:
%
\begin{lstlisting}[language=Python,firstnumber=last]
map[5, -3] = -2
map[5, 0] = 2
map[5, 4] = 1
\end{lstlisting}
%
Printing the map to screen yields
%
\begin{lstlisting}[language=Python,numbers=none]
<STARRY Map: -2 Y_{5,-3} + 2 Y_{5,0} + Y_{5,4}>
\end{lstlisting}
%
Users can also directly access the spherical harmonic vector $\bvec{y}$,
polynomial vector $\bvec{p}$, and Green's polynomial vector $\bvec{g}$
via the attributes \starryMapy, \starryMapp, and \starryMapg, respectively.
%
%\begin{lstlisting}[language=Python,numbers=none]
%# map.y
%[0, 0, 0, 0, 0, 0, 0, 0, 0, 0, 0, 0, 0, 0, 0, 0, 0, 0, 0,
% 0, 0, 0, 0, 0, 0, 0, 0, -2, 0, 0, 2, 0, 0, 0, 1, 0]
%
%# map.p
%[0, 0, 1.87, 0, 0, 0, 0, 0, 0, 0, -13.10, -23.48, 0, 0,
% -13.10, 7.83, 0, 0, 0, 0, 0, 0, 0, 0, 0, 0, 16.81, 26.42,
% 0, 0, 17.02, 17.61, 0, 0, 16.81, -8.81]
%
%# map.g
%[0, 0, 0, 0, 0, 0, 0, 0, 0, 0, 3.73, -7.83, 0, 0, 1.86,
% 7.83, 0, 0, 0, 0, 0, 0, 0, 0, 0, 0, -5.59, 5.28, 0, 0,
% -16.81, 5.87, 0, 0, -16.75, -8.81])
%\end{lstlisting}
%
Once a map is instantiated, users may quickly visualize it by calling
%
\begin{lstlisting}[language=Python,firstnumber=last]
map.show()
\end{lstlisting}
%
or
%
\begin{lstlisting}[language=Python,firstnumber=last]
map.animate(axis=axis)
\end{lstlisting}
%
where \textsf{axis} defines the axis of rotation for the animation.
Rotation of this map about $\yhat$ yields\python{smiley}
%
\begin{center}
    \includegraphics[width=0.85\linewidth]{figures/smiley.pdf}
\end{center}
%

Alternatively, users may provide the path to an image file of the
surface map on a rectangular latitude-longitude grid or a ring-ordered
\textsf{Healpix}\footnote{\url{http://healpix.sf.net}} map array:
%
\begin{lstlisting}[language=Python,firstnumber=last]
map.load_image("/path/to/image.jpg")
\end{lstlisting}
%
or
%
\begin{lstlisting}[language=Python,firstnumber=last]
map.load_healpix(array)
\end{lstlisting}
%
In both cases, \starry uses the \textsf{map2alm()} function
of the \textsf{healpy} package to find the expansion of the map in
terms of spherical harmonics. Keep in mind that if the image contains very dark
pixels (with \textsf{RGB} values close to zero), its spherical harmonic
expansion may lead to regions with \emph{negative} specific intensity, which
is of course unphysical.

In Figure~\ref{fig:earth} we show a
simplified two-color map of the cloudless Earth and its corresponding
\starry instance for
$l_\mathrm{max} = 10$, rotated successively about $\yhat$.
%
\begin{figure}[ht!]
    \begin{centering}
    \includegraphics[width=0.8\linewidth]{figures/earth.jpg}
    \\[1em]
    \includegraphics[width=0.85\linewidth]{figures/earth.pdf}
    \caption{\label{fig:earth}
             \python{earth}
             A simplified two-color map of the cloudless Earth (top) and the
             corresponding tenth-degree spherical harmonic expansion,
             rotated about $\yhat$ (bottom).}
    \end{centering}
\end{figure}
%

% ------------------------------------------------------------------------------
\subsection{Computing rotational phase curves}
\label{sec:starryphasecurves}
% ------------------------------------------------------------------------------
%
\begin{figure}[p!]
    \begin{centering}
    \includegraphics[width=\linewidth]{figures/ylmphasecurves.pdf}
    \\[1em]
    \includegraphics[width=\linewidth]{figures/ylmlightcurves.pdf}
    \caption{\label{fig:ylmlightcurves}
             \python{ylmphasecurves}
             \emph{Top:} Phase curves for the first several spherical
             harmonics with order $m \ge 0$ rotated about the $x$-axis
             (blue) and about the $y$-axis (orange).
             Odd harmonics with $l > 1$ and harmonics with $m < 0$ are
             \python{ylmlightcurves}
             in the phase curve null space \citep{CowanFuentesHaggard2013}.
             \emph{Bottom:} Occultation light curves for the same
             set of spherical harmonics. An occultor of radius $r=0.3$
             transits the body along the $+\x$ direction at $y_o = 0.25$
             (blue) and $y_o = 0.75$ (orange). }
    \end{centering}
\end{figure}
%
Once a map is instantiated, it is easy to compute its rotational
phase curve, \textsf{F}:
%
\begin{lstlisting}[language=Python,firstnumber=last]
F = map.flux(axis=axis, theta=theta)
\end{lstlisting}
%
where \textsf{axis} is the axis of rotation and \textsf{theta} is an array of
angles (in radians) for which to compute the flux. Note that rotations performed
by \flux are not cumulative; instead, all angles should be specified
relative to the original, unrotated map frame.
%
In the top panel of Figure~\ref{fig:ylmlightcurves} we plot rotational phase curves
for all spherical harmonics
up to $l_\mathrm{max} = 6$ for rotation about $\xhat$ (blue curves) and $\yhat$
(orange curves). The small dots correspond to phase curves computed by numerical
evaluation of the flux on an adaptive radial mesh (see \S\ref{sec:starrybenchmarks}).
As discussed by \citet{CowanFuentesHaggard2013}, harmonics with
odd $l > 1$ and those with $m < 0$ (not plotted) are in the null space and
therefore do not exhibit rotational phase variations.

%

As a second example, we can compute the rotational phase curve of the simplified Earth model
(Figure~\ref{fig:earth}) for rotation about $\yhat$ (its actual spin axis)
by executing
%
\begin{lstlisting}[language=Python,firstnumber=last]
theta = np.linspace(0, 360, 100)
F = map.flux(axis=[0, 1, 0], theta=theta)
\end{lstlisting}
%
The variable $\textsf{F}$ is
an array of flux values computed from \eq{phaseint}; we plot this in
Figure~\ref{fig:earthphasecurve}, alongside the rotational phase curves due to each of
the seven individual continents.
%
\begin{figure}[ht!]
    \begin{centering}
    \includegraphics[width=\linewidth]{figures/earthphasecurve.pdf}
    \caption{\label{fig:earthphasecurve}
             \python{earthphasecurve}
             Phase curve for the Earth rotating about its axis, computed
             from the $l_\mathrm{max} = 10$ expansion from
             Figure~\ref{fig:earth}. The full rotational phase curve is shown in black,
             and the flux due to each of the seven continents is shown as
             the colored curves (see legend). The black dots correspond to the
             numerical solution.}
    \end{centering}
\end{figure}
%

% ------------------------------------------------------------------------------
\subsection{Computing occultation light curves}
\label{sec:starryoccultation}
% ------------------------------------------------------------------------------

Occultation light curves are similarly easy to compute:
%
\begin{lstlisting}[language=Python,firstnumber=last]
F = map.flux(axis=axis, theta=theta, xo=xo, yo=yo, ro=ro)
\end{lstlisting}
%
where \textsf{axis} and \textsf{theta} are the same as above, and
\textsf{xo}, \textsf{yo}, and \textsf{ro} are the occultor parameters
($\x$ position, $\y$ position, and radius, all in units of the
occulted body's radius), which may be either scalars
or arrays.

%

In the bottom panel of Figure~\ref{fig:ylmlightcurves} we plot
occultation light curves for the spherical harmonics with $m \ge 0$
up to $l_\mathrm{max} = 6$. The occultor has radius $r = 0.3$ and
moves at a constant speed along the $\x$ direction at $y_o = 0.25$
(blue curves) and $y_o = 0.75$ (orange curves). The light curve of
any body undergoing such an occultation can be expressed as a weighted
sum of these light curves. Note that because the value of individual
spherical harmonics can be negative, an increase in the flux is visible
at certain points during the occultation; however, this would of course not
occur for any physical map constructed from a linear combination of
the spherical harmonics. Note also that unlike in the case of rotational phase curves,
there is no null space for occultations, as all spherical harmonics (including
those with $m < 0$, which are not shown) produce a flux signal during
occultation. As before, the numerical solutions are shown as the small dots.

%
\begin{figure}[ht!]
    \begin{centering}
    \includegraphics[width=\linewidth]{figures/earthoccultation.pdf}
    \caption{\label{fig:earthoccultation}
             \python{earthoccultation}
             Occultation light curve for the Moon transiting the
             rotating Earth,
             computed from the $l_\mathrm{max} = 10$ expansion from
             Figure~\ref{fig:earth}. The two largest dips are due
             to the occultations of South America (left) and Africa
             (right). Once again, the black dots correspond to the
             numerical solution.}
    \end{centering}
\end{figure}
%

To further illustrate the code, we return to our spherical harmonic
expansion of the Earth.
Figure~\ref{fig:earthoccultation} shows an occultation light curve
computed for a hypothetical transit of the Earth by the Moon. The
occultation lasts about four hours, during which time
the sub-observer point rotates from Africa to South America, causing a
steady flux decrease as the Pacific Ocean rotates into view. The
occultation is double-dipped: one dip due to the occultation of South
America, and one dip due to the occultation of Africa.

% ------------------------------------------------------------------------------
\subsection{Computing transits of limb-darkened stars}
\label{sec:starrytransits}
% ------------------------------------------------------------------------------

The formalism developed in this paper can easily be extended to the case
of occultations (transits) of limb-darkened stars by noting that any
radially symmetric specific intensity profile can be expressed as a sum
over the $m = 0$ spherical harmonics (see Figure~\ref{fig:ylms}).
%
In particular, \citet{limbdark} show how a limb darkening profile
that is an order $l$ polynomial function of the radial coordinate,
$\upmu = \z = \sqrt{1 - \x^2 - \y^2}$, can be exactly
expressed in terms of the $m = 0$ spherical harmonics up to order $l$.

For convenience, we implement this functionality in \starry via the
\starryLimbDarkenedMap class. This class behaves similarly
to the \starryMap class but allows users
to specify the coefficients of a limb darkening polynomial of arbirtary order
directly as follows:
%
\begin{lstlisting}[language=Python,firstnumber=last]
from starry import LimbDarkenedMap
map = LimbDarkenedMap(lmax)
map.set_coeff(1) = u1
map.set_coeff(2) = u2
...
map.set_coeff(lmax) = ulmax
\end{lstlisting}
%
or, more compactly,
\footnote{Note that \starryMap instances accept two indices
($l$ and $m$) to specify a map coefficient, while
\starryLimbDarkenedMap instances accept a single index $l$,
the limb darkening polynomial index. Note, also, that in the limb-darkened
case the $l = 0$ coefficient cannot be set, as it is automatically computed to
enforce the correct normalization.}
%
\begin{lstlisting}[language=Python,firstnumber=last]
map[1] = u1
map[2] = u2
...
map[lmax] = ulmax
\end{lstlisting}
%
where \textsf{lmax} is the order of the limb darkening polynomial.
In the case of quadratic limb darkening ($l_\mathrm{max} = 2$),
this sets the map's limb darkening profile to
%
\begin{align}
    \label{eq:quadraticld}
    \frac{I(\upmu)}{I(1)} &= 1 - u_1 (1 - \upmu) - u_2 (1 - \upmu)^2
    \quad,
\end{align}
%
with $\upmu$ given above.
From \citet{limbdark}, this corresponds to the spherical harmonic sum
%
\begin{align}
    \label{eq:qldylm}
    \frac{I(\x, \y)}{I(1)} =
            \frac{2\sqrt{\pi}}{3} (3 - 3u_1 - 4u_2) \, Y_{0,0}
          + \frac{2\sqrt{\pi}}{\sqrt{3}} (u_1 + 2u_2) \, Y_{1,0}
          - \frac{4\sqrt{\pi}}{3\sqrt{5}} u_2 \, Y_{2,0}
      \quad,
\mathematica{limbdark}
\end{align}
%
where we set
%
\begin{align}
    \label{eq:I1}
    I(1) = \frac{1}{\pi(1 - \frac{1}{3}u_1 - \frac{1}{6}u_2)}
\end{align}
%
to enforce the integral of the specific intensity over the visible disk
is unity.
At present, \starry does not support
adding limb darkening to non-radially symmetric maps; this
functionality will be added in the future to allow for limb darkening
of, say, planetary atmospheres. Note also that unlike \starryMap,
instances of \starryLimbDarkenedMap cannot be rotated.

Figure~\ref{fig:transit} shows a transit light curve computed with \starry
for $u_1 = 0.4, u_2 = 0.26$. The planet/star radius ratio is $r = 0.1$ and
the planet transits at impact parameter $b = 0.5$. For comparison, we also
compute the flux with \batman \citep{Kreidberg2015} and with a
high precision numerical integration of the surface integral of
\eq{quadraticld}. The relative error on the flux for \starry flux is less
than $10^{-7}$ parts per million everywhere in the light curve.
%
\begin{figure}[ht!]
    \begin{centering}
    \includegraphics[width=\linewidth]{figures/transit.pdf}
    \caption{\label{fig:transit}
             \python{transit}
             Sample transit light curve for a planet ($r = 0.1$) transiting a
             quadratically limb-darkened star ($u_1 = 0.4, u_2 = 0.26$). The
             top panel shows the \starry (blue curve) and \batman
             (orange dots) light curves, as well as a light curve generated
             by a high precision direct numerical integration of the surface
             integral (purple dots). The bottom panel shows the relative
             error on the flux in parts per million compared to the high
             precision numerical solution for \starry (blue) and \batman (orange).}
    \end{centering}
\end{figure}
%

% ------------------------------------------------------------------------------
\subsection{Photodynamics}
\label{sec:starryphotodynamics}
% ------------------------------------------------------------------------------

The \starryMap and \starryLimbDarkenedMap classes
discussed above are convenient when the rotational
state of the body in question and/or the position of the occultor is known,
or when these can easily be computed by some other means. For convenience,
\starry implements a simple Keplerian solver to compute stellar and
planetary light curves for exoplanet systems given the orbital parameters as
input. Users can access this functionality by instantiating a
\starryStar and any number of \starryPlanet objects, then
passing them to a \starrySystem instance. Let us begin by
creating a star:
%
\begin{lstlisting}[language=Python,firstnumber=last]
from starry import Star
star = Star(lmax=2)
\end{lstlisting}
%
A \starryStar has unit radius and unit luminosity; the planet's radii,
semi-major axes, and luminosities are all defined relative to these.
The star's \ldmap attribute is a \starryLimbDarkenedMap instance,
which by default is set to a constant term corresponding to uniform surface brightness.
We can add quadratic limb darkening as before by editing the star's \ldmap
attribute:
%
\begin{lstlisting}[language=Python,firstnumber=last,]
star.map[1] = 0.40
star.map[2] = 0.26
\end{lstlisting}
%
where we arbitrarily set $u_1 = 0.40$ and $u_2 = 0.26$.
Next, we can instantiate a planet by typing
%
\begin{lstlisting}[language=Python,firstnumber=last]
from starry import Planet
planet = Planet(lmax=1, r=0.1, L=5.e-3, porb=4.3, prot=4.3)
\end{lstlisting}
%
where \textsf{lmax} is the highest degree of the planet map, \textsf{r} is the
planet radius in units of the stellar radius, \textsf{L} is the total planet luminosity
in units of the stellar luminosity,
\textsf{porb} is the orbital period and \textsf{prot} is the rotational
period, both in days.
Several other keyword arguments may be provided; these are detailed in full
in the \href{https://rodluger.github.io/starry/starry.html\#starry.Planet}{documentation}.
As with \starryStar, the planet's map
(a \starryMap instance) can be accessed
via the \ldmap property. Suppose we wish to give the planet a simple
dipole map ($Y_{1,0}$) with peak brightness at the sub-stellar point.
\starry expects the planet map to be instantiated at an eclipsing
configuration (full phase), so we want to set the coefficient for the $Y_{1,0}$
harmonic (see Figure~\ref{fig:ylms}):
%
\begin{lstlisting}[language=Python,firstnumber=last]
planet.map[1, 0] = 0.5
\end{lstlisting}
%
Finally, care should be taken to ensure the map is positive everywhere. By default,
the coefficient of the $Y_{0,0}$ term of a planet's map is fixed at unity, since
changing this term would change the total luminosity (this should instead be
modified via the \textsf{planet.L} property). In the case of a simple dipole map of
the form $Y_{0,0} + c Y_{1, 0}$, it is easy to show that as long as we enforce
%
\begin{align}
    |c| \le \frac{1}{\sqrt{3}} \approx 0.5773
\end{align}
%
the map will be non-negative everywhere along the unit sphere.
\footnote{In Cartesian coordinates, we have $Y_{0,0} = \sqrt{\frac{1}{4\pi}}$ and
$Y_{1,0} = \sqrt{\frac{3}{4\pi}}z$. At the anti-stellar point ($z = 1$), the ratio
of these two terms is $\nicefrac{1}{\sqrt{3}}$, so the absolute value of the
coefficient of $Y_{1,0}$ must be at most this value to ensure the anti-stellar
point has a non-negative surface intensity.}
%
For more details on ensuring surface maps are positive everywhere, see
\S\ref{sec:nonnegative}.

We are now ready to instantiate the planetary system:
%
\begin{lstlisting}[language=Python,firstnumber=last]
from starry import System
system = System([star, planet])
\end{lstlisting}
%
(note that the star must always be listed first).
We can now compute the full light curve:
%
\begin{lstlisting}[language=Python,firstnumber=last]
system.compute(time)
\end{lstlisting}
%
where \textsf{time} is the array of times (in days) at which to compute the
light curve. This command internally calls the \flux method of each
of the surface maps, populating the \textsf{flux} attribute of each body
with its respective light curve. The total light curve (the sum of the
light curves of each of the bodies in the system, including the star) is
stored in \starrySystemflux. The top panel of Figure~\ref{fig:system} shows
the light curve for the system we instantiated above: both the transits
and secondary eclipses of the planet are clearly visible. For flair, we added
a hotspot offset of $15^\circ$ to simulate advection of heat by a
westward wind, causing the peak of the planet's phase curve to occur slightly
before secondary eclipse (refer to the \Python script for details).

%
\begin{figure}[ht]
    \begin{centering}
    \includegraphics[width=\linewidth]{figures/system.pdf}
    \caption{\label{fig:system}
             \python{system}
             Sample analytical exoplanet system light curves computed with \starry.
             \emph{Top:} a hot Jupiter
             transiting a Sun-like star. The planet's map is a simple dipole,
             with the hotspot offset 15$^\circ$ from stellar noon; the offset
             in the secondary eclipse from the peak of the phase curve is
             apparent. \emph{Bottom:} a two-planet system with more complex
             surface maps. In addition to transits and secondary eclipses,
             a few planet-planet occultations are visible (e.g., the very short
             events at $t=0.1$ and $t=3.4$ days).}
    \end{centering}
\end{figure}
%

The bottom panel of the figure shows a two-planet system with more elaborate
surface maps. In addition to the transits, eclipses, and complex phase curve
morphology, several planet-planet occultations are also visible in the
light curve.

% ------------------------------------------------------------------------------
\subsection{Gradients of the light curves}
\label{sec:gradients}
% ------------------------------------------------------------------------------
Since all expressions derived in this paper are analytic, so too are their
derivatives. The ability to compute derivatives of a light curve model with
respect to the model parameters can be extremely useful in both optimization
and inference problems. When fitting a model to data with an optimization
algorithm, knowledge of the gradient of the objective function can greatly
speed up convergence, as the optimizer always ``knows'' which direction to
take a step in to improve the fit. Gradients can also be used in Hamiltonian
Monte Carlo (HMC) simulations, in which the gradient of the likelihood is used
to improve the efficiency of the sampler and greatly speed up convergence of
the chains \citep[e.g.,][]{Betancourt2017}.

In principle, one could differentiate the recurrence relations in
the Appendix and arrive at expressions for the derivatives of a light curve with
respect to any of the input parameters. \citet{Pal2008} derived gradients in
this fashion for the case of transits across a quadratically limb-darkened star.
However, for the complex surface maps we consider here, differentiating all our
equations would be an extremely tedious
task. Instead, we can take advantage of the analytic nature of our expressions
and compute all derivatives using automatic differentiation \citep[autodiff; e.g.,][]{Wengert1964}.
Despite the complexity of the expressions we derive here, each of the individual
steps involved in computing a light curve is either a basic arithmetic operation
or the evaluation of an elementary function and is therefore trivially differentiable.
Autodiff algorithms exploit this fact by repeatedly applying the chain rule to
compute the derivatives of any function during its evaluation, returning derivatives
that are accurate to machine precision and at a speed that can be significantly greater
than that of numeric (or symbolic) differentiation.

We employ the autodiff algorithm of the Eigen \citep{eigen} C++ library to compute
derivatives of the flux with respect to all input parameters. Although fast,
evaluation of the derivatives introduces overhead to the computation
and is therefore disabled by default. To enable it, users should instantiate the
\starry classes from the \starrygrad module (i.e., users should use
\gradMap instead of \starryMap). The classes in this module are
identical in most respects to those in \starry, but automatically compute derivatives
whenever their methods are called. All derivatives are stored in the \textsf{gradient}
property of the class as a dictionary. As an example, let us instantiate a \gradMap
class and compute the flux at one point during an occultation:
%
\begin{lstlisting}[language=Python,firstnumber=last]
from starry.grad import Map
map = Map(1)
map[1, 0] = 1
map.flux(axis=(0, 1, 0), theta=30, xo=0.1, yo=0.1, ro=0.1)
\end{lstlisting}
%
Running the code above outputs the value of the flux, \textsf{0.8723...},
which is exactly what you'd get with \starryMap. However, behind the scenes,
\starry also computed gradients. Here's what we get when we access \textsf{map.gradient}:
%
\begin{lstlisting}[language=Python,firstnumber=last]
{'Y_{0,0}': array([0.]),
 'Y_{1,-1}': array([-0.00153499]),
 'Y_{1,0}': array([0.87233361]),
 'Y_{1,1}': array([-0.5054145]),
 'axis_x': array([0.0007675]),
 'axis_y': array([8.52090655e-20]),
 'axis_z': array([-0.00020565]),
 'ro': array([-0.27718567]),
 'theta': array([-0.00882115]),
 'xo': array([-0.0063251]),
 'yo': array([0.00134985])}
\end{lstlisting}
%
These are the gradients of the flux with respect to each of the four map
coefficients, the three components of the rotation axis, the occultor radius,
the rotational phase, and the $xy$ position of the occultor.
%
\begin{figure}[p!]
    \begin{centering}
    \includegraphics[width=0.9\linewidth]{figures/autodiff.pdf}
    \caption{\label{fig:autodiff}
             \python{autodiff}
             Transit (top left) and secondary eclipse (top right) of a mildly
             eccentric, slightly inclined, quickly-rotating hot Jupiter with a
             dipole map, computed with \gradMap. All calls to the \gradflux
             and \gradeval methods of the maps in \starrygrad automatically
             compute derivatives with respect to all input parameters. Derivatives
             as a function of time for several of these parameters are plotted in
             orange below each light curve. From top to bottom, the curves correspond
             to derivatives with respect to time, planet radius, planet luminosity,
             orbital period, eccentricity, inclination, longitude of pericenter,
             rotational period, five of the planet surface map coefficients, and
             the linear and quadratic stellar limb darkening coefficients.
             }
    \end{centering}
\end{figure}
%
Figure~\ref{fig:autodiff} shows an example of the autodiff capabilities of
\starry for a transit and a secondary eclipse of a hot Jupiter.

% ------------------------------------------------------------------------------
\subsection{Benchmarks}
\label{sec:starrybenchmarks}
% ------------------------------------------------------------------------------

We validate all our calculations of rotational phase curves and occultation
light curves by comparing them to numerical solutions of the corresponding
surface integrals. We integrate the specific intensity of the body by
discretely summing over its surface map on an adaptive radial mesh whose
resolution is iteratively increased wherever the spatial gradient of the
specific intensity is large and in the vicinity of the limb of the occultor.
\animation{adaptive} Click on the link at right for an animation of our
adaptive mesh scheme.

In \starry, users can request numerical solutions to the flux by typing
%
\begin{lstlisting}[language=Python,firstnumber=last]
F = map.flux_numerical(..., tol=1.e-4)
\end{lstlisting}
%
where \textsf{tol} is the error tolerance, the maximum absolute value of the
difference between the
specific intensity at the center of a grid cell to the average of the specific
intensity at the four vertices of the same cell. The mesh is locally
refined until the requested tolerance is met in all cells.

All light curves in Figure~\ref{fig:ylmlightcurves} show the flux computed
in this way as the small points along each of the curves. We find that our
analytical light curves agree with the numerical solutions to within the error
of the latter.

% ------------------------------------------------------------------------------
\subsection{Speed tests}
\label{sec:starryspeed}
% ------------------------------------------------------------------------------

Figure~\ref{fig:compare_to_numerical} shows the evaluation time for
occultation calculations as a function of the spherical
harmonic degree $l$ of the map. Analytical solutions computed with \starry
are shown as the blue dots (purple dots for \starrygrad). Also shown are calculations using the adaptive
mesh technique described in the previous section (orange dots),
brute-force integration on a 300$\times$300 Cartesian grid (green dots),
and numerical evaluation of the double integral using the
\textsf{scipy.integrate.dblquad} \citep{scipy} routine (red). The size of each point
is proportional to the log of the fractional error relative to the
\starry solution. Light curve computation using \starry is several orders of
magnitude faster and more accurate than any other evaluation technique.

Figure~\ref{fig:speed} shows the evaluation time for \starry
as a function of the number of points in the light curve for phase curves
(left) and occultation light curves (right). The top panel shows curves for
maps of different degree $l$, and the bottom panel shows curves for single-order
maps of degree $l = 5$. Evaluation time scales exponentially with increasing
degree, but \starry can compute full occultation light curves for $l = 5$ maps
with $10^5$ points in under one second. Evaluation time is roughly constant
across the different orders at fixed degree.
In Figure~\ref{fig:speed_batman} we show a speed comparison
to the \batman transit package \citep{Kreidberg2015} for transits across a
quadratically limb-darkened star. \starry is as efficient as \batman at
computing transit light curves.

\begin{figure}[ht!]
    \begin{centering}
    \includegraphics[width=0.9\linewidth]{figures/compare_to_numerical.pdf}
    \caption{\label{fig:compare_to_numerical}
             \python{speed}
             Evaluation time for a single occultation calculation as a function
             of the spherical harmonic degree of the map using
             \starry (blue), \starrygrad (purple), the adaptive mesh technique (\S\ref{sec:starrybenchmarks}, orange),
             brute force integration on a Cartesian grid (green), and
             \textsf{scipy}'s \textsf{dblquad} two-dimensional numerical
             integration routine (red).
             The size of each point is proportional to the log of the error relative
             to the \starry analytical solution.
             }
    \end{centering}
\end{figure}

\begin{figure}[p!]
    \begin{centering}
    \includegraphics[width=\linewidth]{figures/speed.pdf}
    \caption{\label{fig:speed}
             \python{speed}
             Speed tests for \starry, showing the light curve evaluation time
             as a function of number of light curve points for rotational
             phase curves (left) and occultation light curves (right) of individual
             spherical harmonics. The top
             panels show the evaluation time for spherical harmonics of different
             degrees $l$, averaged over all orders $m$. The bottom panels
             show the evaluation time for each of the positive orders
             of the $l = 5$ spherical harmonics.
             }
    \end{centering}
\end{figure}

\begin{figure}[p!]
    \begin{centering}
    \includegraphics[width=0.65\linewidth]{figures/speed_batman.pdf}
    \caption{\label{fig:speed_batman}
             \python{speed_batman}
             Speed comparison to the \batman transit modeling package
             \citep{Kreidberg2015} for a hot Jupiter transit across a
             quadratically limb-darkened star.
             }
    \end{centering}
\end{figure}

% ==============================================================================
% ------------------------------------------------------------------------------
% ------------------------------------------------------------------------------
\section{Caveats}
\label{sec:caveats}
% ------------------------------------------------------------------------------
% ------------------------------------------------------------------------------
% ==============================================================================

\subsection{Wavelength dependence}
In our formalism thus far we have avoided mention of wavelength dependence
of a body's surface map. In our derivations we treated the specific intensity at a point
on the body's map as a scalar: a single number corresponding to the total power
emitted to space by an infinitesimal area element on the body's surface.
When applying \starry to actual data, this intensity can either
be the power integrated over a range of wavelengths, in which case the light curve
has units of flux proper,
corresponding to (say) the quantity measured by an instrument performing filter
photometry; or the power at a \emph{specific} wavelength, in which case the light curve
computed by \starry has units of \emph{spectral} flux, corresponding to (say) the
flux measured in a tiny wavelength bin by a spectrometer. Note, importantly,
that in the former case the ``surface map'' is in reality the integral of the body's
wavelength-dependent specific intensity convolved with the instrument's spectral
response function over a given wavelength range. While \starry can be used to
compute wavelength-dependent light curves by specifying a different map
for each wavelength, this is at present inefficient, since \starry re-computes
the occultation integrals for each wavelength bin. The next version of \starry
will include functionality to allow users to easily and quickly compute
spectra of celestial bodies in occultation.

\subsection{Reflectance light curves}
At present, \starry can only compute thermal phase curves and occultation
light curves for planets and moons. Reflectance light curves are significantly
more difficult to compute analytically because of the sharp discontinuity in the
illumination gradient at the terminator. In principle, the stellar illumination
pattern could be modeled with a high order spherical harmonic expansion, but
this approach cannot accurately capture the sharp day/night transition at the
terminator and typically leads to spurious ringing on the night side. A
better approach is to treat the terminator as one of the boundaries of the
surface integral and use Green's theorem to compute the line integral about
this elliptical curve. This will be the topic of a future paper and will
be implemented in future versions of the code.

\subsection{Non-negative surface maps}
\label{sec:nonnegative}
While spherical harmonics are a convenient way to approximate surface
maps of celestial bodies, it is not trivial to ensure
that a given spherical harmonic expansion $\bvec{y}$ evaluates to
non-negative values everywhere on the unit sphere. This is because
there is no analytical way to compute the extrema of a function of
spherical harmonics of arbitrary order.
This fact makes it difficult to enforce the physical prior that the
specific intensity of a celestial body cannot be negative, which
could be desirable when fitting a model to real data. The minimum
can, of course, be found numerically, although this is slow and
should probably not be done repeatedly during optimization to
enforce a prior. Nevertheless, users can find the minimum of the
map over the entire domain by typing
%
\begin{lstlisting}[language=Python,firstnumber=last]
map.minimum()
\end{lstlisting}
%
This method evaluates the surface map on a coarse grid, locates the
approximate location of the minimum, and performs a gradient-descent
optimization to locate the global minimum of the map. If the minimum
is negative, users should either scale the $Y_{0,0}$ coefficient up
or the coefficients of all other harmonics down until the map is
non-negative everywhere.

\subsection{Very large occultors}
When the occultor becomes much larger than the occulted body ($r_o \gg 1$),
the analytical solutions to the occultation integrals may become numerically
unstable when the map degree $l$ is large. This is due to the propagation of
round-off error in the recurrence relations, which we mitigate
with careful Taylor expansions and reparameterizations of the equations.
We discuss this at length in Appendix~\ref{app:numericalstability}.
In general, numerical stability is
not likely to be an issue for $l \leq 8$ and $r_o \lesssim 500$, for which
the maximum fractional error due to round-off is on the order of one part
per thousand, which in the case of exoplanets is likely far below the
detectability limits of telescopes in the foreseable future. Nevertheless, users
can bypass these numerical issues by calling the
%
\begin{lstlisting}[language=Python,firstnumber=last]
map.flux_mp(...)
\end{lstlisting}
%
routine instead of \starryMapflux to enable multiprecision mode,
which by default is set to quadruple (128-bit) floating point precision.
We caution, however, that this will increase computation time by at least
an order of magnitude.

\subsection{Three-body events}
The occultation formalism developed in this paper applies specifically to the
case of a single occultor, so \starry cannot at present handle mutual occultations
involving more than two bodies. However, even for an arbitrary number of bodies
the problem is still analytical, since Green's theorem may be employed in the same
way, but instead evaluating the line integrals along the more complex network of
arcs defining the edges of the visible portion of the body's surface. This was
first noted by \cite{Pal2012}, whose \textsf{mttr} code computes analytical
transit light curves for mutually overlapping bodies such as a transiting
planet with a moon. Future versions of \starry will extend the calculations
to this general case.

% ==============================================================================
% ------------------------------------------------------------------------------
% ------------------------------------------------------------------------------
\section{Conclusions}
\label{sec:conclusions}
% ------------------------------------------------------------------------------
% ------------------------------------------------------------------------------
% ==============================================================================

In this paper, we derived a formalism to compute analytical thermal light curves of celestial
bodies in occultation, provided their specific intensity maps can be expressed as a sum
of spherical harmonics. Our expressions extend the analytical results of the
\citet{MandelAgol2002} transit model for limb-darkened stars to transits and
occultations of celestial bodies whose surface maps are not radially symmetric
and/or possess higher order features, and are thus generally applicable to
stars, planets, and moons. We derived recurrence relations to quickly compute
occultation light curves for surface maps expressed at arbitrary spherical harmonic degree.
We showed, in particular, that the flux contribution from higher degree terms
depends on the same elliptic integrals as the linear limb darkening term,
so these need only be evaluated once per light curve cadence. This results in
evaluation times for higher degree maps that are extremely fast, and
only marginally slower than in the quadratic limb-darkening case.
In the limit of zero occultor size, our expressions trivially reduce to equations
for thermal phase curves of celestial bodies.

We introduced \starry, a \Python-wrapped model coded in \cpp
that can be used to compute phase curves and occultation light curves for
individual celestial bodies or entire exoplanet systems. \starry computes
transits, secondary eclipses, phase curves, and planet-planet occultations
analytically and is comparable in speed to other transit-modeling packages such
as \batman \citep{Kreidberg2015}. Because the light curves are all analytical,
\starry can also easily compute analytical gradients of the light curves with respect
to all input parameters via autodifferentiation, facilitating its interface with
gradient-based inference schemes such as Hamiltonian Monte Carlo (HMC)
or gradient-descent optimization methods.

Although we have in mind the application of this \starry to exoplanets, it could
in principle be applied to eclipsing binaries as well.  If the deformation of
the body is small and reflection is negligible, as is the case for long orbital periods,
then the surface brightness of each star can be decomposed into spherical harmonics,
and the \starry formalism may be used to integrate their phase curves and eclipses.
One could imagine applying \starry, for instance, to secondary eclipses of white
dwarfs to search for non-uniform surface brightness.

At present, \starry supports only
monochromatic surface maps, making it ideally suited for the modeling of
light curves collected via filter photometry, but future work will extend
it to spectrophotometry. \starry is also limited to thermal light curves of
planets and moons, since the discontinuity in the gradient of the
illumination pattern at the terminator makes it more challenging to analytically
solve the surface integrals in reflected light. However, an analytical solution
is likely to exist, and future work aims to extend \starry to this case.

The upcoming James Webb Space Telescope (JWST) and eventual
next-generation telescopes such as the Origins Space Telescope (OST) will
measure exoplanet secondary eclipses and
phase curves in the thermal infrared to unprecedented precision. \starry
can compute extremely fast and high-precision models for these
light curves, enabling the reconstruction of two-dimensional maps of these
alien worlds.


\acknowledgments
This work was supported by the NASA Astrobiology
Institute's Virtual Planetary Laboratory under Cooperative
Agreement number NNA13AA93A.
%
Some of the results in this paper have been derived using the HEALPix
\citep{Gorski2005} package.



%
\bibliography{starry}
%


% ==============================================================================
% ------------------------------------------------------------------------------
% ------------------------------------------------------------------------------
\pagebreak
\appendix
% ------------------------------------------------------------------------------
% ------------------------------------------------------------------------------
% ==============================================================================


% ==============================================================================
% ------------------------------------------------------------------------------
% ------------------------------------------------------------------------------
\section{Spherical harmonics}
\label{app:spharm}
% ------------------------------------------------------------------------------
% ------------------------------------------------------------------------------
% ==============================================================================

In spherical coordinates, the spherical harmonics may be compactly represented
as in Equation~(\ref{eq:ylmtp}). The formalism in this paper requires us to express
them in Cartesian form, which is somewhat more cumbersome but still tractable.
%
Using Equation~(\ref{eq:xyz}) and expanding Equation~(\ref{eq:ylmtp})
via the multiple angle formula, we obtain
%
\begin{align}
    \label{eq:ylm0}
    Y_{lm}(\x, \y , \z) =
    \left(\frac{1}{\sqrt{1 - \z^2}}\right)^{|m|}
    \begin{dcases}
        \bar{P}_{lm}(\z)
        \sum_{j\, \mathrm{even}}^{m}
        \left(-1\right)^\frac{j}{2}
        \binom{m}{j}
        \x^{m - j}
        \y^j
         & \qquad m \geq 0
         %
         \\[1em]
         %
        \bar{P}_{l|m|}(\z)
        \sum_{j\, \mathrm{odd}}^{|m|}
        \left(-1\right)^\frac{j-1}{2}
        \binom{|m|}{j}
        \x^{|m| - j}
        \y^j
        & \qquad m < 0 \quad ,
    \end{dcases}
\end{align}
%
where $\binom{\bigdot}{\bigdot}$ is the binomial
coefficient. The normalized associated Legendre functions are defined as
%
\begin{align}
    \label{eq:plm}
    \bar{P}_{lm}(\z) &= A_{lm} \left(\sqrt{1-\z^2}\right)^m
                       \frac{\dd^m}{\dd \z^m}
                       \left[
                       \frac{1}{2^l l!}
                       \frac{\dd^l}{\dd \z^l}
                       \left(
                       \z^2 - 1
                       \right)^l
                       \right] \quad,
\end{align}
%
where
%
\begin{align}
    \label{eq:alm}
    A_{lm} = \sqrt{\frac{(2 - \delta_{m0})(2l + 1)(l - m)!}{4\pi(l + m)!}}
             \quad.
\end{align}
%
Expanding out the $\z$ derivatives, we obtain
%
\begin{align}
    \label{eq:plm_exp}
    \bar{P}_{lm}(\z) &= A_{lm} \left(\sqrt{1-\z^2}\right)^m\sum_{k=0}^{l-m}
                       \frac{2^l \left(\frac{l + m + k - 1}{2}\right)!}
                            {k!(l-m-k)!
                             \left(\frac{-l + m + k - 1}{2}\right)!}
                       \z^k
                       \quad,
\end{align}
%
which we combine with the previous results to write
%
\begin{align}
    \label{eq:ylmxyz}
    Y_{lm}(\x, \y , \z) &=
    \begin{dcases}
        \sum_{j\, \mathrm{even}}^m\sum_{k=0}^{l-m}
        \left(-1\right)^{\frac{j}{2}}
        A_{lm}
        B_{lm}^{jk}
        \x^{m - j}
        \y^j
        \z^k
        \qquad & m \ge 0 \\
        %
        \sum_{j\, \mathrm{odd}}^{|m|}\sum_{k=0}^{l-|m|}
        \left(-1\right)^{\frac{j-1}{2}}
        A_{l|m|}
        B_{l|m|}^{jk}
        \x^{|m| - j}
        \y^j
        \z^k
        \qquad & m < 0
    \end{dcases}
    \mathematica{Y}
\end{align}
%
where
%
\begin{align}
    \label{eq:blmjk}
    B_{lm}^{jk} =
    \frac{2^l m! \left(\frac{l + m + k - 1}{2}\right)!}
         {j! k! (m - j)! (l - m - k)!
          \left(\frac{-l + m + k - 1}{2}\right)!} \quad.
\end{align}
%
Since we are confined to the surface of the unit sphere, we have
$\z = \sqrt{1 - \x^2 - \y^2}$ and we may expand $\z^k$ using
the binomial theorem:
%
\begin{align}
    \z^{k} &= (1 - \x^2 - \y^2)^\frac{k}{2} \nonumber \\[0.5em]
          &=
          \begin{dcases}
              \sum_{p\,\mathrm{even}}^{k}
              \sum_{q\,\mathrm{even}}^p
              (-1)^\frac{p}{2}
              C_{pq}^{k}
              \x^{p-q} \y^{q}
              \qquad & k\,\mathrm{even} \\
              %
              \sum_{p\,\mathrm{even}}^{k - 1}
              \sum_{q\,\mathrm{even}}^p
              (-1)^\frac{p}{2}
              C_{pq}^{k-1}
              \x^{p-q} \y^{q} \sqrt{1 - \x^2 - \y^2}
              \qquad & k\,\mathrm{odd} \quad,
          \end{dcases}
          \label{eq:zk}
\end{align}
%
where
%
\begin{align}
    \label{eq:ckpq}
    C_{pq}^{k} =
    \frac{\left(\frac{k}{2}\right)!}{\left(\frac{q}{2}\right)!
    \left(\frac{k-p}{2}\right)! \left(\frac{p-q}{2}\right)!} \quad.
\end{align}
%
This gives us an expression for the spherical harmonics $Y_{lm}$
as a function of $\x$ and $\y$ only:
%
\begin{align}
    \label{eq:ylmxy}
    \mathematica{Y}
    Y_{lm}(\x, \y) &=
    \begin{dcases}
        \!\begin{aligned}%[b]
            &
                \sum_{j\, \mathrm{even}}^m
                \sum_{k\, \mathrm{even}}^{l-m}
                \sum_{p\,\mathrm{even}}^{k}
                \sum_{q\,\mathrm{even}}^p
                \left(-1\right)^{\frac{j+p}{2}}
                A_{lm}
                B_{lm}^{jk}
                C_{pq}^{k}
                \x^{m - j + p - q}
                \y^{j + q}
            \, + \\
            &
                \sum_{j\, \mathrm{even}}^m
                \sum_{k\, \mathrm{odd}}^{l-m}
                \sum_{p\,\mathrm{even}}^{k - 1}
                \sum_{q\,\mathrm{even}}^p
                \left(-1\right)^{\frac{j+p}{2}}
                A_{lm}
                B_{lm}^{jk}
                C_{pq}^{k - 1}
                \x^{m - j + p - q}
                \y^{j + q}
                \z
       \end{aligned}
       &
       \quad m \ge 0 \\
       %
       %
       \\
       %
       %
       \!\begin{aligned}%[b]
           &
               \sum_{j\, \mathrm{odd}}^{|m|}
               \sum_{k\, \mathrm{even}}^{l-|m|}
               \sum_{p\,\mathrm{even}}^{k}
               \sum_{q\,\mathrm{even}}^p
               \left(-1\right)^{\frac{j+p-1}{2}}
               A_{l|m|}
               B_{l|m|}^{jk}
               C_{pq}^{k}
               \x^{|m| - j + p - q}
               \y^{j + q}
           \, + \\
           &
               \sum_{j\, \mathrm{odd}}^{|m|}
               \sum_{k\, \mathrm{odd}}^{l-|m|}
               \sum_{p\,\mathrm{even}}^{k - 1}
               \sum_{q\,\mathrm{even}}^p
               \left(-1\right)^{\frac{j+p-1}{2}}
               A_{l|m|}
               B_{l|m|}^{jk}
               C_{pq}^{k - 1}
               \x^{|m| - j + p - q}
               \y^{j + q}
               \z
      \end{aligned}
      &
      \quad m < 0
   \end{dcases}
    %
\end{align}
%
where $\z = \z(\x, \y) = \sqrt{1 - \x^2 - \y^2}$. Evaluating the nested sums
may be computationally slow, but these operations need only be performed a
single time to construct our change of basis matrix (following section).

% ==============================================================================
% ------------------------------------------------------------------------------
% ------------------------------------------------------------------------------
\section{Change of Basis}
\label{app:basis}
% ------------------------------------------------------------------------------
% ------------------------------------------------------------------------------
% ==============================================================================

In this section we discuss how to compute the change of basis matrices
$\AOne$ and $\ATwo$ from \S\ref{sec:basis} and provide links to
\Mathematica scripts to compute them.
%
Recall that the columns of the change of basis matrix from spherical
harmonics to polynomials, $\AOne$, are just the polynomial vectors
corresponding to each of the spherical harmonics in \eq{by}. From
Equations (\ref{eq:bp}) and (\ref{eq:ylmxy}), we can calculate
the first few spherical harmonics and their corresponding polynomial vectors:
%
\begin{equation}
\def\arraystretch{1.3}
\begin{array}{@{}lcccccccl@{}}
    \phantom{..}
    Y_{0,0} = \frac{1}{2\sqrt{\pi}}
    & & & & & & & &
    \bvec{p} = \frac{1}{2\sqrt{\pi}}
                  \begin{pmatrix}
                        1 & 0 & 0 & 0 & \cdot\cdot\cdot
                  \end{pmatrix}^\mathsf{T}
    %
    \\
    %
    Y_{1,-1} = \frac{\sqrt{3}}{2\sqrt{\pi}}\y
    & & & & & & & &
    \bvec{p} = \frac{1}{2\sqrt{\pi}}
                  \begin{pmatrix}
                        0 & 0 & 0 & \sqrt{3} & \cdot\cdot\cdot
                  \end{pmatrix}^\mathsf{T}
    %
    \\
    %
    \phantom{..}
    Y_{1,0} = \frac{\sqrt{3}}{2\sqrt{\pi}}\z
    & & & & & & & &
    \bvec{p} = \frac{1}{2\sqrt{\pi}}
                \begin{pmatrix}
                      0 & 0 & \sqrt{3} & 0 & \cdot\cdot\cdot
                \end{pmatrix}^\mathsf{T}
    %
    \\
    %
    \phantom{..}
    Y_{1,1} = \frac{\sqrt{3}}{2\sqrt{\pi}}\x
    & & & & & & & &
    \bvec{p} = \frac{1}{2\sqrt{\pi}}
                  \begin{pmatrix}
                        0 & \sqrt{3} & 0 & 0 & \cdot\cdot\cdot
                  \end{pmatrix}^\mathsf{T}
    %
    \\
    %
    Y_{2,-2} = \cdot\cdot\cdot
    & & & & & & & &
    \bvec{p} = \cdot\cdot\cdot
\end{array}
\end{equation}
%
From these we can construct $\AOne$. As an example, for spherical
harmonics up to degree $l_\mathrm{max} = 2$, this is
%
\begin{equation}
    \label{eq:AOne}
    \setstackgap{L}{1.25\baselineskip}
    \fixTABwidth{T}
    \AOne =
    \frac{1}{2 \sqrt{\pi }}
        \parenMatrixstack{
            1 & 0 & 0 & 0 & 0 & 0 & \sqrt{5} & 0 & 0 \\
            0 & 0 & 0 & \sqrt{3} & 0 & 0 & 0 & 0 & 0 \\
            0 & 0 & \sqrt{3} & 0 & 0 & 0 & 0 & 0 & 0 \\
            0 & \sqrt{3} & 0 & 0 & 0 & 0 & 0 & 0 & 0 \\
            0 & 0 & 0 & 0 & 0 & 0 & -\frac{3 \sqrt{5}}{2} & 0 & \frac{\sqrt{15}}{2} \\
            0 & 0 & 0 & 0 & 0 & 0 & 0 & \sqrt{15} & 0 \\
            0 & 0 & 0 & 0 & \sqrt{15} & 0 & 0 & 0 & 0 \\
            0 & 0 & 0 & 0 & 0 & \sqrt{15} & 0 & 0 & 0 \\
            0 & 0 & 0 & 0 & 0 & 0 & -\frac{3 \sqrt{5}}{2} & 0 & -\frac{\sqrt{15}}{2}
        }\quad.
    \mathematica{A1}
\end{equation}
%

We compute the change of basis matrix from polynomials to Green's
polynomials, $\ATwo$, in a similar manner. In practice,
it is easier to express the elements of the Green's basis $\gbasis$ in terms
of the elements of the polynomial basis $\pbasis$ and use those to populate the
columns of the matrix $\ATwo^{-1}$. Continuing our example
for $l_\mathrm{max} = 2$, our second change of basis matrix
is
%
\begin{equation}
    \setstackgap{L}{1.1\baselineskip}
    \fixTABwidth{T}
    \ATwo =
        \parenMatrixstack{
            \quad\quad\, 1\, \quad\quad\quad\quad & 0 & 0 & 0 & 0 & 0 & 0 & 0 & 0 \\
            0 & \frac{1}{2} & 0 & 0 & 0 & 0 & 0 & 0 & 0 \\
            0 & 0 & 1 & 0 & 0 & 0 & 0 & 0 & 0 \\
            0 & 0 & 0 & 1 & 0 & 0 & 0 & 0 & 0 \\
            0 & 0 & 0 & 0 & \frac{1}{3} & 0 & 0 & 0 & 0 \\
            0 & 0 & 0 & 0 & 0 & -\frac{1}{3} & 0 & 0 & 0 \\
            0 & 0 & 0 & 0 & 0 & 0 & \frac{1}{2} & 0 & 0 \\
            0 & 0 & 0 & 0 & 0 & 0 & 0 & \frac{1}{3} & 0 \\
            0 & 0 & 0 & 0 & 0 & 0 & 0 & 0 & 1
        }\quad.
    \mathematica{A2}
\end{equation}
%

Finally, recall that the complete change of basis matrix from spherical
harmonics to Green's polynomials, $\bvec{A}$, is just the matrix product
of $\ATwo$ and $\AOne$. For $l_\mathrm{max} = 2$, we have
%
\begin{equation}
    \mathematica{A}
    \setstackgap{L}{1.25\baselineskip}
    \fixTABwidth{T}
    \bvec{A} =
        \frac{1}{2\sqrt{\pi}}
        \parenMatrixstack{
        1 & 0 & 0 & 0 & 0 & 0 & \sqrt{5} & 0 & 0 \\
        0 & 0 & 0 & \frac{\sqrt{3}}{2} & 0 & 0 & 0 & 0 & 0 \\
        0 & 0 & \sqrt{3} & 0 & 0 & 0 & 0 & 0 & 0 \\
        0 & \sqrt{3} & 0 & 0 & 0 & 0 & 0 & 0 & 0 \\
        0 & 0 & 0 & 0 & 0 & 0 & -\frac{\sqrt{5}}{2} & 0 & \frac{\sqrt{\frac{5}{3}}}{2} \\
        0 & 0 & 0 & 0 & 0 & 0 & 0 & -\sqrt{\frac{5}{3}} & 0 \\
        0 & 0 & 0 & 0 & \frac{\sqrt{15}}{2} & 0 & 0 & 0 & 0 \\
        0 & 0 & 0 & 0 & 0 & \sqrt{\frac{5}{3}} & 0 & 0 & 0 \\
        0 & 0 & 0 & 0 & 0 & 0 & -\frac{3 \sqrt{5}}{2} & 0 & -\frac{\sqrt{15}}{2}
        }\quad.
\end{equation}
%

% ==============================================================================
% ------------------------------------------------------------------------------
% ------------------------------------------------------------------------------
\vspace*{4em}
\section{Rotation of spherical harmonics}
\label{app:rotation}
% ------------------------------------------------------------------------------
% ------------------------------------------------------------------------------
% ==============================================================================

% ------------------------------------------------------------------------------
\subsection{Euler angles}
\label{app:euler}
% ------------------------------------------------------------------------------

\citet{AlvarezCollado1989} derived expressions for the rotation matrices for
the real spherical harmonics of a given degree $l$ from the corresponding
complex rotation matrices \citep{Steinborn1973}:
%
\begin{align}
    \label{eq:rl}
    \bvec{R}^l = \bvec{U}^{-1} \bvec{D}^l \bvec{U}
\end{align}
%
where
%
\begin{align}
    \label{eq:dl}
    \bvec{D}^l_{m,m'} &= \mathrm{e}^{-\ii (\alpha m' + \gamma m)}
                       (-1)^{m' + m}
                       \sqrt{
                            (l - m)! (l + m)! (l - m')! (l + m')!
                       }
                       \nonumber \\
                       & \phantom{=}
                       \times
                       \sum_k (-1)^k
                              \frac{
                                \cos\left(\frac{\beta}{2}\right)^{2l + m - m' - 2k}
                                \sin\left(\frac{\beta}{2}\right)^{-m + m' + 2k}
                              }{
                                k! (l + m - k)! (l - m' - k)! (m' - m + k)!
                              }
\end{align}
%
is the rotation matrix for the complex spherical harmonics of degree $l$ and
%
\begin{equation}
    \label{eq:U}
    \setstackgap{L}{1.25\baselineskip}
    \fixTABwidth{T}
    \bvec{U} =
    \frac{1}{\sqrt{2}}
        \parenMatrixstack{
            \quad\quad\, \ddots \, \quad\quad\quad\quad
                   &     &     &     &          &     &     &     & \Ddots \\
                   & \ii &     &     &          &     &     &  1  &        \\
                   &     & \ii &     &          &     &  1  &     &        \\
                   &     &     & \ii &          &  1  &     &     &        \\
                   &     &     &     & \sqrt{2} &     &     &     &        \\
                   &     &     & \ii &          & -1  &     &     &        \\
                   &     & -\ii&     &          &     &  1  &     &        \\
                   & \ii &     &     &          &     &     & -1  &        \\
            \Ddots &     &     &     &          &     &     &     & \ddots
        }\quad.
\end{equation}
%
describes the transformation from complex to real spherical harmonics. In
\eq{dl} above, $\alpha$, $\beta$, and $\gamma$ are the (proper) Euler angles
for rotation in the $z-y-z$ convention.
%
To obtain a rotation matrix for an arbitrary vector $\bvec{y}$ with spherical
harmonics of different orders up to $l = l_\mathrm{max}$, we define the
block-diagonal matrix $\bvec{R}$:
%
\begin{equation}
    \label{eq:rblockdiag}
    \setstackgap{L}{1.25\baselineskip}
    \fixTABwidth{T}
    \bvec{R} =
        \parenMatrixstack{
            \quad\quad \, \bvec{R}^0 \, \quad\quad
                       &            &            &            &  \\
                       & \bvec{R}^1 &            &            &  \\
                       &            & \bvec{R}^2 &            &  \\
                       &            &            & \bvec{R}^3 &  \\
                       &            &            &            & \ddots
        }\quad.
    \mathematica{R}
\end{equation}
%
Rotation of $\bvec{y}$ by the Euler angles $\alpha$, $\beta$, and $\gamma$
is performed via \eq{rotation} with $\bvec{R}$ given by \eq{rblockdiag}.

% ------------------------------------------------------------------------------
\subsection{Axis-angle}
\label{app:axisangle}
% ------------------------------------------------------------------------------

It is often more convenient to define a rotation by an axis $\bvec{u}$
and an angle $\theta$ of rotation about that axis. Given a unit vector
$\bvec{u}$ and an angle $\theta$, we can find the corresponding Euler
angles by comparing the 3-dimensional Cartesian rotation matrices for
both systems,
%
\begin{equation}
    \label{eq:rotP}
    \setstackgap{L}{1.25\baselineskip}
    \fixTABwidth{T}
    \mathbf{P} =
        \parenMatrixstack{
        c_\theta + u_x^2 \left(1 - c_\theta\right)
        &
        u_x u_y \left(1 - c_\theta\right) - u_z s_\theta
        &
        u_x u_z \left(1 - c_\theta\right) + u_y s_\theta
        \\
        u_y u_x \left(1 - c_\theta\right) + u_z s_\theta
        &
        c_\theta + u_y^2\left(1 - c_\theta\right)
        &
        u_y u_z \left(1 - c_\theta\right) - u_x s_\theta
        \\
        \quad\,\, u_z u_x \left(1 - c_\theta\right) - u_y s_\theta \,\,\quad\,
        &
        u_z u_y \left(1 - c_\theta\right) + u_x s_\theta
        &
        c_\theta + u_z^2\left(1 - c_\theta\right)
        }
\end{equation}
%
for axis-angle rotations and
%
\begin{equation}
    \label{eq:rotQ}
    \setstackgap{L}{1.25\baselineskip}
    \fixTABwidth{T}
    \mathbf{Q} =
        \parenMatrixstack{
        c_\alpha c_\beta c_\gamma - s_\alpha s_\gamma
        &
        -c_\gamma s_\alpha - c_\alpha c_\beta s_\gamma
        &
        c_\alpha s_\beta
        \\
        c_\alpha s_\gamma + c_\beta c_\gamma s_\alpha
        &
        c_\alpha c_\gamma - c_\beta s_\alpha s_\gamma
        &
        s_\alpha s_\beta
        \\
        -c_\gamma s_\beta
        &
        s_\beta s_\gamma
        &
        c_\beta
        }\quad,
\end{equation}
%
for Euler rotations,
where $c_{\bigdot} \equiv \cos(\cdot)$
and $s_{\bigdot} \equiv \sin(\cdot)$.
Comparison of the two matrices gives us expressions for the Euler
angles in terms of $\bvec{u}$ and $\theta$:
%
\begin{align}
    \label{eq:eulerangles}
    \begin{matrix}
        \cos\alpha = \frac{P_{0,2}}{\sqrt{P_{0,2}^2 + P_{1,2}^2}}
        & & & &
        \cos\beta = P_{2,2}
        & & & &
        \cos\gamma = -\frac{P_{2,0}}{\sqrt{P_{2,0}^2 + P_{2,1}^2}}
        \\
        \sin\alpha = \frac{P_{1,2}}{\sqrt{P_{0,2}^2 + P_{1,2}^2}}
        & & & &
        \sin\beta = \sqrt{1 - P_{2,2}^2}
        & & & &
        \sin\gamma = \frac{P_{2,1}}{\sqrt{P_{2,0}^2 + P_{2,1}^2}}
    \end{matrix}
    \quad.
    \mathematica{R}
\end{align}
%
Thus, given a spherical harmonic vector $\bvec{y}$, we can calculate
how it transforms under rotation by an angle $\theta$ about an axis $\bvec{u}$
by first computing the Euler angles (Equation~\ref{eq:eulerangles}) and using
those to construct the spherical harmonic rotation matrix
(Equation~\ref{eq:rblockdiag}).



% ==============================================================================
% ------------------------------------------------------------------------------
% ------------------------------------------------------------------------------
\section{Computing the solution vector $\MakeLowercase{s_n}$}
\label{app:solutionvector}
% ------------------------------------------------------------------------------
% ------------------------------------------------------------------------------
% ==============================================================================

Here we seek a solution to \eq{sn}, which gives the total flux
during an occultation of the $n^\mathrm{th}$ term in the Green's basis
(Equation~\ref{eq:bg}). The primitive integrals $\mathcal{P}$ and
$\mathcal{G}$ in that equation are given by Equations~(\ref{eq:primitiveP})
and (\ref{eq:primitiveQ}), with
$\bvec{G}_n$ defined in \eq{Gn}. Note that all of the terms in \eq{Gn},
with the exception of the $l = 1, m = 0$ case, are simple polynomials
in $\x$, $\y$, and $\z$, which facilitates their integration.
The $l = 1, m = 0$ term (corresponding to the $n = 2$ term in the Green's basis)
is more difficult to integrate, but an analytical
solution exists \citep{Pal2012}. It is, however, more convenient
to note that this term corresponds to a surface map given by the polynomial
$I(x, y) = \tilde{g}_2(x, y) = \sqrt{1 - x^2 - y^2}$, which is the same function used
to model linear limb darkening in stars \citep{MandelAgol2002}. We therefore
evaluate this term separately in Appendix~\ref{app:linearld} below, followed by
the general term in Appendix~\ref{app:generalterm}.

% ------------------------------------------------------------------------------
\subsection{Linear limb darkening ($n = 2$, $l=1$, $m=0$)}
\label{app:linearld}
% ------------------------------------------------------------------------------

From \citet{MandelAgol2002}, the total flux visible during the occultation of a
body whose surface map is given by $I(x, y) = \sqrt{1 - \x^2 -\y^2}$ may be computed
as
%
\begin{align}
    \label{eq:s2}
    s_2 = \frac{2\pi}{3} \left(1 - \frac{3\Lambda}{2} - \Theta(r - b) \right)
\end{align}
%
where $\Theta(\bigdot)$ is the Heaviside step function and
%
\begingroup\makeatletter\def\f@size{10}\check@mathfonts
\def\maketag@@@#1{\hbox{\m@th\normalsize#1}}%
\begin{align}
    \label{eq:biglam}
    \Lambda &=
    \begin{dcases}
          % I don't think we need this: the k^2>1 term is stable as b --> 0!
          %-\frac{2}{3}\left(1 - r^2\right)^\frac{3}{2}
          %& \qquad b = 0
          %
          %\\[1.5em]
          %
          \frac{1}{9 \pi \sqrt{b r}} \Bigg[
                \frac{(r + b)^2 - 1}{r + b}
                \Big(
                    -2r \,
                    \big(
                        2 (r + b)^2 + (r + b)(r - b) - 3
                    \big)
                    K(k^2)
                    &\\ \phantom{XXXX}
                    + 3 (b - r) \, \Pi\big(k^2 (b + r)^2, \, k^2\big)
                \Big)
                - 4 b r (4 - 7 r^2 - b^2) E(k^2)
          \Bigg]
          %
          & \qquad k^2 < 1
          %
          \\[1.5em]
          %
          \frac{2}{9 \pi} \Bigg[
                \big(1 - (r + b)^2\big)
                \Bigg(
                    \sqrt{1 - (b - r)^2} \,
                    K\left(\frac{1}{k^2}\right)
                    + 3 \left(\frac{b-r}{(b+r)\sqrt{1 - (b - r)^2}}\right)
                    &\\ \phantom{XX}
                    \times \Pi\left(\frac{1}{k^2(b+r)^2}, \, \frac{1}{k^2}\right)
                \Bigg)
                - \sqrt{1 - (b - r)^2}
                (4 - 7 r^2 - b^2)
                E\left(\frac{1}{k^2}\right)
          \Bigg]
          %
          & \qquad k^2 \ge 1
    \end{dcases}
\end{align}
\endgroup
%
with
%
\begin{align}
    \label{eq:k2}
    k^2 &= \frac{1 - r^2 - b^2 + 2 b r}{4 b r}
    \quad.
\end{align}
%
In the expressions above, $K(\bigdot)$, $E(\bigdot)$, and $\Pi(\bigdot, \bigdot)$
are the complete elliptic integrals of the first, second kind, and third kind,
respectively, defined as
%
\begin{align}
    \label{eq:elliptic}
    K(k^2) &\equiv \int_0^{\frac{\pi}{2}} \frac{\dd \varphi}{\sqrt{1 - k^2 \sin^2 \varphi}}
    \nonumber \\[0.5em]
    E(k^2) &\equiv \int_0^{\frac{\pi}{2}} \sqrt{1 - k^2 \sin^2 \varphi} \, \dd \varphi
    \nonumber \\[0.5em]
    \Pi(n, k^2) &\equiv \int_0^{\frac{\pi}{2}} \frac{\dd \varphi}{(1 - n \sin^2 \varphi)\sqrt{1 - k^2 \sin^2 \varphi}}
    \quad.
\end{align}

% ------------------------------------------------------------------------------
\subsection{All other terms}
\label{app:generalterm}
% ------------------------------------------------------------------------------

% ------------------------------------------------------------------------------
\subsubsection{Setting up the equations}
\label{app:generaltermsetup}
% ------------------------------------------------------------------------------

We evaluate all other terms in $s_n$ by integrating the primitive integrals of
$\bvec{G}_n$. These are given by
%
\begin{align}
    \label{eq:PGn}
    \mathcal{P}(\bvec{G}_n) &=
    \begin{dcases}
        %
        +\int\displaylimits_{\pi - \phi}^{2\pi + \phi}
            (r c_\varphi)^{\frac{\mu+2}{2}}
            (b + r s_\varphi)^{\frac{\nu}{2}}
            r c_\varphi
            \, \dd\varphi
            %
            & \qquad \frac{\mu}{2} \, \mathrm{even}
        \\[1em]
        %
        -\int\displaylimits_{\pi - \phi}^{2\pi + \phi}
            (r c_\varphi)^{l-2}
            (1 {-} r^2 {-} b^2 {-} 2 b r s_\varphi)^{\frac{3}{2}}
            r s_\varphi
            \, \dd\varphi
            %
            & \qquad \mu = 1, \,
                     l \, \mathrm{even}
        \\[1em]
        %
        -\int\displaylimits_{\pi - \phi}^{2\pi + \phi}
            (r c_\varphi)^{l-3}
            (b + r s_\varphi)
            (1 {-} r^2 {-} b^2 {-} 2 b r s_\varphi)^{\frac{3}{2}}
            r s_\varphi
            \, \dd\varphi
            %
            & \qquad \mu = 1, \, l \ge 3, \,
                     l \, \mathrm{odd}
        \\[1em]
        %
        +\int\displaylimits_{\pi - \phi}^{2\pi + \phi}
            (r c_\varphi)^{\frac{\mu-3}{2}}
            (b + r s_\varphi)^{\frac{\nu-1}{2}}
            (1 {-} r^2 {-} b^2 {-} 2 b r s_\varphi)^{\frac{3}{2}}
            r c_\varphi
            \, \dd\varphi
            & \qquad \frac{\mu - 1}{2} \, \mathrm{even}
        \\[1em]
        %
        s_2 & \qquad \mu=1, \, l=1
        \\[1em]
        %
        0 & \qquad \mathrm{otherwise}
    \end{dcases}
%
\intertext{and}
%
    \nonumber \\
    \label{eq:QGn}
    \mathcal{Q}(\bvec{G}_n) &=
    \begin{dcases}
        %
        +\int\displaylimits_{\pi - \lambda}^{2\pi + \lambda}
            c_\varphi^{\frac{\mu+2}{2}}
            s_\varphi^{\frac{\nu}{2}}
            c_\varphi
            \, \dd\varphi
            %
            & \qquad\qquad \frac{\mu}{2} \, \mathrm{even}
        \\[1em]
        %
        \phantom{XXXXX}0
            & \qquad\qquad \mathrm{otherwise,}
    \end{dcases}
\end{align}
%
%
where we have used the fact that the line integral of any function
proportional to $\z$ taken along the limb of the occulted planet
(where $\z = \sqrt{1-\x^2-\y^2} = 0$) is zero.
%
For convenience, let us introduce the integrals
%
\begin{align}
    \label{eq:Huv}
    \mathcal{H}_{u,v} &=
    \int\displaylimits_{\pi - \lambda}^{2\pi + \lambda}
            c_\varphi^u
            s_\varphi^v
            \, \dd\varphi
%
\end{align}
\begin{align}
%
    \label{eq:Iuv}
    \mathcal{I}_{u,v} &=
    \int\displaylimits_{\pi - \phi}^{2\pi + \phi}
            c_\varphi^u
            s_\varphi^v
            \, \dd\varphi
%
\end{align}
\begin{align}
%
    \label{eq:Juv}
    \mathcal{J}_{u,v} &=
    \int\displaylimits_{\pi - \phi}^{2\pi + \phi}
        c_\varphi^u
        s_\varphi^v
        (1 - r^2 - b^2 - 2 b r s_\varphi)^{\frac{3}{2}}
        \, \dd\varphi \quad,
\end{align}
%
along with the expressions
%
\begin{align}
    \label{eq:Kuv}
    \mathcal{K}_{u,v} &=
        \sum\displaylimits_{i=0}^{v}
        {v \choose i}
        \left(\frac{b}{r}\right)^{v-i}
        \mathcal{I}_{u, i}
        \quad.
%
\end{align}
\begin{align}
%
    \label{eq:Luv}
    \mathcal{L}_{u,v} &=
        \sum\displaylimits_{i=0}^{v}
        {v \choose i}
        \left(\frac{b}{r}\right)^{v-i}
        \mathcal{J}_{u, i}
        \quad.
\end{align}
%
With some algebra, we may therefore write
%
\begin{align}
    \label{eq:PGnI}
    \mathcal{P}(\bvec{G}_n) &=
    \begin{dcases}
        %
        r^{l+2} \mathcal{K}_{\frac{\mu+4}{2}, \frac{\nu}{2}}
            %
            & \qquad \frac{\mu}{2} \, \mathrm{even}
        \\[1em]
        %
        %b r^{l-2} \mathcal{L}_{l-2, 0}
        %- r^{l-1} \mathcal{L}_{l-2,1}
        -r^{l-1} \mathcal{J}_{l-2, 1}
            %
            & \qquad \mu = 1, \,
                     l \, \mathrm{even}
        \\[1em]
        %
        -r^{l-2} \left( b \mathcal{J}_{l-3,1} + r \mathcal{J}_{l-3,2} \right)
        %b r^{l-2} \mathcal{L}_{l-3, 1}
        %- r^{l-1} \mathcal{L}_{l-3,2}
            %
            & \qquad \mu = 1, \, l \ge 3, \,
                     l \, \mathrm{odd}
        \\[1em]
        %
        r^{l-1} \mathcal{L}_{\frac{\mu-1}{2}, \frac{\nu-1}{2}}
            & \qquad \frac{\mu - 1}{2} \, \mathrm{even}
        \\[1em]
        %
        s_2 & \qquad \mu=1, \, l=1
        \\[1em]
        %
        0 & \qquad \mathrm{otherwise}
    \end{dcases}
    \pdf{PGn}
%
\end{align}
%
and
%
\begin{align}
%
    \nonumber \\
    \label{eq:QGnI}
    \mathcal{Q}(\bvec{G}_n) &=
    \begin{dcases}
        \mathcal{H}_{\frac{\mu+4}{2}, \frac{\nu}{2}}
        & \qquad \qquad \qquad \qquad \quad \quad \quad \quad \frac{\mu}{2} \, \mathrm{even}
        \\[1em]
        %
        0
        & \qquad \qquad \qquad \qquad \quad \quad \quad \quad \mathrm{otherwise} \quad.
    \end{dcases}
\end{align}
%
The solution to the occultation problem is therefore a matter of finding
expressions for the integrals $\mathcal{H}_{u, v}$,
$\mathcal{I}_{u, v}$, and $\mathcal{J}_{u, v}$.

% ------------------------------------------------------------------------------
\subsubsection{Solving the integrals}
\label{app:generaltermsol}
% ------------------------------------------------------------------------------

Fortunately, $\mathcal{H}_{u, v}$ and $\mathcal{I}_{u, v}$
evaluate to terms containing
only sines and cosines of $\lambda$ and $\phi$, respectively.
\citet{Pal2012} derived simple recurrence relations
for these terms:
%
\begin{align}
    \label{eq:Huvsol}
    \mathcal{H}_{u,v} &=
    \begin{dcases}
        0
        & \qquad u \ \mathrm{odd}
        %
        \\[0.5em]
        %
        2\lambda + \pi
        & \qquad u = v = 0
        %
        \\[0.5em]
        %
        -2\cos\lambda
        & \qquad u = 0, v = 1
        %
        \\[0.5em]
        %
        \frac{2}{u + v}
        (\cos\lambda)^{u - 1} (\sin\lambda)^{v + 1} +
        \frac{u - 1}{u + v} \mathcal{H}_{u-2,v}
        & \qquad u \ge 2
        %
        \\[0.5em]
        %
        -\frac{2}{u + v}
        (\cos\lambda)^{u + 1} (\sin\lambda)^{v - 1} +
        \frac{v - 1}{u + v} \mathcal{H}_{u,v-2}
        & \qquad v \ge 2
        \quad
        %
    \end{dcases}
    \mathematica{HI}
\end{align}
%
and
%
\begin{align}
    \label{eq:Iuvsol}
    \mathcal{I}_{u,v} &=
    \begin{dcases}
        0
        & \qquad u \ \mathrm{odd}
        %
        \\[0.5em]
        %
        2\phi + \pi
        & \qquad u = v = 0
        %
        \\[0.5em]
        %
        -2\cos\phi
        & \qquad u = 0, v = 1
        %
        \\[0.5em]
        %
        \frac{2}{u + v}
        (\cos\phi)^{u - 1} (\sin\phi)^{v + 1} +
        \frac{u - 1}{u + v} \mathcal{I}_{u-2,v}
        & \qquad u \ge 2
        %
        \\[0.5em]
        %
        -\frac{2}{u + v}
        (\cos\phi)^{u + 1} (\sin\phi)^{v - 1} +
        \frac{v - 1}{u + v} \mathcal{I}_{u,v-2}
        & \qquad v \ge 2
        \quad.
        %
    \end{dcases}
    \mathematica{HI}
\end{align}
%

Conversely, because of the term raised to the $\nicefrac{3}{2}$ power in
\eq{Juv}, $\mathcal{J}_{u,v}$ is significantly more
difficult to compute. With some tedious algebraic manipulation, and using
recurrence relations for expressions with integrands
of the form $\cos^p\varphi\sin^q\varphi (1 - \chi^2 \sin^2 \varphi)^\frac{3}{2}$
\citep{Gradshteyn1994}, we may write
%
\begin{align}
    \label{eq:Juvsol}
    \mathcal{J}_{u,v} &=
        2^{u + 3} (b r)^\frac{3}{2}
        \sum\displaylimits_{i=0}^v
            {v \choose i}\left(-1\right)^{i-v-u}\mathcal{M}_{u + 2i, u + 2v - 2i}
    \mathematica{case2}
\end{align}
%
where
%
\begin{align}
    \label{eq:Mpq}
    \mathcal{M}_{p, q}  &=
    \begin{dcases}
        %
        0 & \qquad p\ \mathrm{odd} \ \mathrm{or} \ q\ \mathrm{odd}\\[0.5em]
        %
        \frac{d_1 \mathcal{M}_{p,q-2} + d_2 \mathcal{M}_{p,q-4}}
             {p + q + 3}
        & \qquad q \ge 4 \\[0.5em]
        %
        \frac{d_3 \mathcal{M}_{p-2,q} + d_4 \mathcal{M}_{p-4,q}}
             {p + q + 3}
         & \qquad p \ge 4
    \end{dcases}
    \mathematica{case2}
\end{align}
%
with
%
\begin{align}
    d_1 &= q + 2 + (p + q - 2)(1 - k^2) \nonumber \\
    d_2 &= (3 - q)(1 - k^2) \nonumber \\
    d_3 &= 2 p + q - (p + q - 2)(1 - k^2) \nonumber \\
    d_4 &= (3 - p) k^2
\end{align}
%
and $k^2$ defined as in \eq{k2}.
%
These recurrence relations require four initial conditions:
%
\begin{align}
    \mathcal{M}_{0,0} &= \frac{8-12k^2}{3}\mathcal{E}_1 + \frac{-8 + 16k^2}{3}\mathcal{E}_2 \nonumber \\[1em]
    \mathcal{M}_{0,2} &= \frac{8-24k^2}{15}\mathcal{E}_1 + \frac{-8 + 28k^2 + 12k^4}{15}\mathcal{E}_2 \nonumber \\[1em]
    \mathcal{M}_{2,0} &= \frac{32 - 36k^2}{15}\mathcal{E}_1 + \frac{-32 + 52k^2 - 12k^4}{15}\mathcal{E}_2 \nonumber \\[1em]
    \mathcal{M}_{2,2} &= \frac{32-60k^2+12k^4}{105}\mathcal{E}_1 + \frac{-32 + 76 k^2 - 36 k^4 + 24 k^6}{105}\mathcal{E}_2
    \quad,
    \mathematica{case2}
\end{align}
%
where we defined the elliptic functions
%
\begin{align}
    \label{eq:E1}
    \mathcal{E}_1 &=
    \begin{dcases}
        (1-k^2) K \left(k^2\right) & \qquad k^2 < 1 \\[0.5em]
        0 & \qquad k^2 = 1 \\[0.5em]
        \frac{1-k^2}{\sqrt{k^2}} K \left(\frac{1}{k^2}\right) & \qquad k^2 \ge 1
    \end{dcases}
    \\[0.5em]
\intertext{and}
    \label{eq:E2}
    \mathcal{E}_2 &=
    \begin{dcases}
        E \left(k^2\right) & \qquad k^2 < 1 \\[0.5em]
        0 & \qquad k^2 = 1 \\[0.5em]
        \sqrt{k^2} E \left(\frac{1}{k^2}\right)
            + \frac{1-k^2}{\sqrt{k^2}} K \left(\frac{1}{k^2}\right)
          & \qquad k^2 \ge 1
          \quad.
    \end{dcases}
    \mathematica{case2}
\end{align}
%
Interestingly, the elliptic integrals in the expressions above are exactly
the same as the ones used to evaluate the $s_2$ term (Equation~\ref{eq:biglam}),
so these need only be evaluated \emph{once} when computing the occultation flux of
a map of arbitrary degree. Thanks to the recurrence relations, all other operations
required to evaluate $\mathcal{J}_{u,v}$ are elementary, making the
computation of $s_n$ fast.

% ------------------------------------------------------------------------------
\subsubsection{Alternate equations for large radius occultors}

We have found that the numerical evaluation of the integrals has numerical stability
problems for $r \gg 1$.  In this section we present transformed equations which
may help with stability.

For $r \gg 1$, we are only concerned with ingress and egress during which
$\vert r-b \vert < 1$ (otherwise the source is completely visible or completely
obscurved).  Thus, $b \approx r$, so we define a small parameter,
\begin{equation}
\delta = \frac{b-r}{2r}.
\end{equation}
We also observe that for $r \gg 1$, $\phi \approx -\pi/2$.  We transform to a
new angle variable, $\kappa = \pi/2 + \phi$, such that $\kappa \ll 1$ when
$r \gg 1$,
\begin{equation}
\kappa = \cos^{-1} \left(\frac{r^2+b^2-1}{2br}\right).
\end{equation}
This variable can be defined more simply in terms of $\sin^2\tfrac{\kappa}{2} = k^2$,
or $\kappa = 2 \sin^{-1}k$.
With this transformed variable, the limits of integration of $\mathcal{P}(\bvec{G}_n)$
become $\tfrac{3\pi}{2}-\kappa$ to $\tfrac{3\pi}{2}+\kappa$.  Transforming
$\varphi$ to $\varphi^\prime = 2(\varphi - \tfrac{3\pi}{2})$ yields
\begin{align}
    \label{eq:PGn_large}
    \mathcal{P}(\bvec{G}_n) &=
    \begin{dcases}
        %
        +2(2r)^{l+2}\int\displaylimits_{-\kappa/2}^{\kappa/2}
            s_\varphi^{\frac{\mu+4}{2}} (1-s_\varphi^2)^{\frac{\mu+4}{4}}
            (\delta + s_\varphi^2)^{\frac{\nu}{2}}
            \, \dd\varphi
            %
            & \qquad \frac{\mu}{2} \, \mathrm{even}
        \\[1em]
        %
        -(2r)^{l-1}(4br)^{3/2}\int\displaylimits_{-\kappa/2}^{\kappa/2}
            s_\varphi^{l-2} (1-s_\varphi^2)^{(l-2)/2}
            (k^2- s_\varphi^2)^{\frac{3}{2}}
            (2s_\varphi^2-1)
            \, \dd\varphi
            %
            & \qquad \mu = 1, \,
                     l \, \mathrm{even}
        \\[1em]
        %
        -(2r)^{l-1}(4br)^{3/2}\int\displaylimits_{-\kappa/2}^{\kappa/2}
            s_\varphi^{l-3} (1-s_\varphi^2)^{(l-3)/2}
            (\delta + s_\varphi^2)
            (k^2- s_\varphi^2)^{\frac{3}{2}}
            (2 s_\varphi^2-1)
            \, \dd\varphi
            %
            & \qquad \mu = 1, \, l \ge 3, \,
                     l \, \mathrm{odd}
        \\[1em]
        %
        +2(2r)^{l-1}(4br)^{3/2}\int\displaylimits_{-\kappa/2}^{\kappa/2}
            s_\varphi^{\frac{\mu-1}{2}} (1-s_\varphi^2)^{\frac{\mu-1}{4}}
            (\delta + s_\varphi^2)^{\frac{\nu-1}{2}}
            (k^2 - s_\varphi^2)^{\frac{3}{2}}
            \, \dd\varphi
            & \qquad \frac{\mu-1}{2} \, \mathrm{even}
        \\[1em]
        %
        s_2 & \qquad \mu=1, \, l=1
        \\[1em]
        %
        0 & \qquad \mathrm{otherwise}
    \end{dcases}
\end{align}
where we have subsequently dropped the prime from $\varphi^\prime$ in these integrals.

Expanding the term $(1-s_\varphi^2)^u(\delta + s_\varphi^2)^v$ as a polynomial
in $s_\varphi^2$, we find
\begin{equation}
(1-s_\varphi^2)^u(\delta + s_\varphi^2)^v = (-1)^u \sum_{i=0}^{u+v} \mathcal{A}_{i,u,v} s_\varphi^{2i},
\end{equation}
where
\begin{equation}
\mathcal{A}_{i,u,v} = \sum_{j=\mathrm{max}(0,u-i)}^{\mathrm{min}(u+v-i,u)} \binom{u}{j} \binom{v}{u+v-i-j}(-1)^{j}\delta^{u+v-i-j}.
\end{equation}
The coefficients $\mathcal{A}_{i,u,v}$ are computed from Vieta's formulae for the
coefficients of a polynomial in terms of sums and products of its roots, and are
equal to the elementary symmetric polynomials of the roots of $(x-1)^u(x+\delta)^v$.

This expansion yields a sum over terms which are integrals over powers of $s_\varphi^{2v}$.
We use this expansion to rewrite the expressions for $\mathcal{P}(\mathbf{G}_n)$ as:
\begin{align}
    \label{eq:PGnI}
    \mathcal{P}(\bvec{G}_n) &=
    \begin{dcases}
        %
        2(2r)^{l+2} \mathcal{K}_{\frac{\mu+4}{4}, \frac{\nu}{2}}
            %
            & \qquad \frac{\mu}{2} \, \mathrm{even}
        \\[1em]
        -(2r)^{l-1} \left(2\mathcal{L}^{(1)}_{\frac{l-2}{2}, 0}-\mathcal{L}^{(0)}_{\frac{l-2}{2},0}\right)
            %
            & \qquad \mu = 1, \,
                     l \, \mathrm{even}
        \\[1em]
        %
        -(2r)^{l-1} \left( 2\mathcal{L}^{(1)}_{\frac{l-3}{2},1} - \mathcal{L}^{(0)}_{\frac{l-3}{2},1} \right)
            %
            & \qquad \mu = 1, \, l \ge 3, \,
                     l \, \mathrm{odd}
        \\[1em]
        %
        2(2r)^{l-1} \mathcal{L}^{(0)}_{\frac{\mu-1}{4}, \frac{\nu-1}{2}}
            & \qquad \frac{\mu-1}{2} \, \mathrm{even}
        \\[1em]
        %
        s_2 & \qquad \mu=1, \, l=1
        \\[1em]
        %
        0 & \qquad \mathrm{otherwise}
    \end{dcases}
%
\end{align}
where
\begin{eqnarray}
%\mathcal{K}_{u,v} &=& \sum_{i=0}^v \binom{v}{i} \delta^k \mathcal{I}_{u,u+2(v-k)},\\
\mathcal{K}_{u,v} &=& \int_{\kappa/2}^{\kappa/2} s_\varphi^{2u} (1-s_\varphi^2)^u (\delta + s_\varphi^2)^v d\varphi\\
&=& \sum_{i=1}^{u+v} \mathcal{A}_{i,u,v} \mathcal{I}_{i+u},\\
\mathcal{I}_{v} &=& \int_{-\kappa/2}^{\kappa/2} s_\varphi^{2v} d\varphi,\\
%\mathcal{L}_{u,v} &=& \sum_{i=0}^v \binom{v}{i} \delta^k \mathcal{J}_{u,u+2(v-k)},\\
\mathcal{L}^{(t)}_{u,v} &=& (1-\delta^2)^{3/2} \int_{-\kappa/2}^{\kappa/2}s_\varphi^{2(u+t)}(1-s_\varphi^2)^u(\delta+s_\varphi^2)^v
\left(1-k^{-2}s_\varphi^2\right)^{3/2}d\varphi,\\
%&=& (1-\delta^2)^{3/2} \sum_{i=1}^{2u+v} \mathcal{A}_{u+v-i+t,u,v} \mathcal{J}_{i+u},\\
&=& (1-\delta^2)^{3/2} (-1)^u \sum_{i=1}^{u+v} \mathcal{A}_{i,u,v} \mathcal{J}_{i+u+t},\\
%\mathcal{L}^{(0)}_{u,v} &=& (1-\delta^2)^{3/2} \sum_{i=1}^{u+v} \mathcal{A}_{u+v-i,u,v} \mathcal{J}_{i+u},\\
%\mathcal{L}^{(2)}_{u,v} &=& (1-\delta^2)^{3/2} \sum_{i=1}^{u+v+2} \mathcal{A}_{u+v+1-i,u,v} \mathcal{J}_{i+u+},\\
%\mathcal{J}_{u,v} &=& (4br)^{3/2} \int_{-\kappa/2}^{\kappa/2} d\varphi \cos{\varphi}^u s_\varphi^v\left(k^2-s^2_\varphi\right)^{3/2},
\mathcal{J}_v &=& \int_{-\kappa/2}^{\kappa/2} d\varphi s^{2v}_\varphi\left(1-k^{-2}s^2_\varphi\right)^{3/2},\\
%\mathcal{A}_{p,u,v} &=& \sum_{j=0}^{p} (-1)^{p+j} \binom{u}{p-j} \binom{v}{p}\delta^j.
\end{eqnarray}

The integrals $\mathcal{I}_v$ and $\mathcal{J}_v$ can be found exactly, using integral
<<<<<<< HEAD
reduction formulae as above.  With reduction, the function $\mathcal{I}_v$ can be expressed 
in terms of sums of powers of $\sin^{-1}k$, $k$ and $k_c=\sqrt{1-k^2}$, while $\mathcal{J}_v$ can be expressed 
as sums of complete elliptic integrals of $k^2$ times polynomials in $k^2$. However, the resulting 
=======
reduction formulae as above.  With reduction, the function $\mathcal{I}_v$ can be expressed
in terms of sums of powers of $k$ and $k_c=\sqrt{1-k^2}$, while $\mathcal{J}_v$ can be expressed
as sums of complete elliptic integrals of $k^2$ times polynomials in $k^2$. However, the resulting
>>>>>>> 3e831279
recursion relations tend to be numerically unstable due to cancellation of low-order terms occurs
during recursion when $r \gg 1$.  To leading order in $k$, $\mathcal{I}_v \propto k^{2v+1}$
and $\mathcal{J}_v \propto k^{2v+1}$.  Consequently, when these equations are computed by
recursion in $v$, the lower powers of $k$ cancel out, leading to
round-off errors.  To avoid these cancellations, we start by computing $\mathcal{I}_{v_{max}}$,
$\mathcal{J}_{v_{max}}$, and $\mathcal{J}_{v_{max}-1}$, where
where $v_{max}$ is the maximum value we need in computing $\mathcal{K}_{u,v}$ for
$l_{max}$.  %  Give the explicit value of $v_{max}$ for given $l_{max}$. [ ]
Applying integral reduction formulae, we obtain the recursion relations:
\begin{eqnarray}
\mathcal{I}_{v-1} &=&  \frac{2}{2v-1}\left[v\mathcal{I}_{v} + k^{2v-1}k_c\right],\\
\mathcal{J}_{v-2} &=& \frac{1}{k^2(2v-3)}\left[2(v+vk^2+k_c^2)\mathcal{J}_{v-1}-(2v+3)\mathcal{J}_v \right].
\end{eqnarray}
for $v \ge 1$ where $k_c^2=1-k^2$.
To compute the highest value of $\mathcal{I}_{v_{max}}$, $\mathcal{J}_{v_{max}}$,
and  $\mathcal{J}_{v_{max}-1}$, we evaluate these in terms of special
functions and expand these as series in $k^2$.

%To compute the highest value of $\mathcal{I}_{v_{max}}$, we
%use a series expansion for $(\sin{x}/x)^{2v}$ valid for small $x=\kappa/2$,
%\begin{eqnarray}
%\mathcal{I}_v &=& \int_{-\kappa/2}^{\kappa/2} d\varphi s^{2v}_\varphi\\
%   &=& 2\left(\frac{\kappa}{2}\right)^{2v+1} \sum_{m=0}^\infty \frac{c_m}{2v+2m+1} \left(\frac{\kappa}{2}\right)^{2m},\\
%c_0 &=& 1,\\
%c_m &=& \frac{1}{m} \sum_{i=1}^m (i(2v+1)-m) a_i c_{m-i},\\
%a_i &=& \frac{(-1)^i}{(2i+1)!},
%\end{eqnarray}
%where $a_i$ are the series coefficients for $\frac{\sin{x}}{x}$ for even powers of $x^{2i}$.

%To obtain numerically stable expressions for $r \gg 1$, we expand these
%integrals using the small parameters $\kappa \ll 1$ in this limit.
%For $\mathcal{I}_{u,v}$,
%\begin{eqnarray}
%\mathcal{I}_{u,v} &=& \begin{cases}
%0 & v \ {\rm odd}\\ \left(\frac{\kappa}{2}\right)^{v+1} \left(\frac{2}{v+1}-\frac{u+\tfrac{v}{3}}{v+3}\left(\frac{\kappa}{2}\right)^2+ {\cal O}(\kappa^4)\right) & v \ {\rm even}\end{cases}.
%\end{eqnarray}
%Note the leading-order term which has a steep dependence on $\kappa$ for large $v$:  it is
%this dependence which is caused by the cancellation of lower-order terms during recursive
%evaluation of $\mathcal{I}_{u,v}$.
%This can be expanded to higher order in $\kappa$ if necessary.

For both $\mathcal{I}_v$ and $\mathcal{J}_v$, we make the substitution $w=k^{-2}\sin^2{\varphi}$, giving
\begin{eqnarray}
\mathcal{I}_v &=& k^{1+2v} \int_0^1 (1-k^2w)^{-\tfrac{1}{2}} w^{\tfrac{2v-1}{2}} dw\\
&=& \frac{2k^{1+2v}}{1+2v} \,_2F_1\left(\tfrac{1}{2},v+\tfrac{1}{2};v+\tfrac{3}{2};k^2\right),\\
\mathcal{J}_v &=& k^{1+2v} \int_0^1 (1-k^2 w)^{-\tfrac{1}{2}} w^{\tfrac{2v-1}{2}} (1-w)^{3/2} dw\\
&=& k^{1+2v} \frac{3\pi}{4} \frac{(2v-1)!!}{2^v(2+v)!} \,_2F_1\left(\tfrac{1}{2},v+\tfrac{1}{2}; v+3; k^2\right),
\end{eqnarray}
where $_2F_1(a,b;c;x)$ is the generalized Hypergeometric function.
These functions can then be expressed as a series in $k^2$
by expanding $(1-k^2w)^{-1/2}$ as a series in $k^2w$, and then integrating each term over $w$, giving
\begin{eqnarray}
%\mathcal{J}_{v} &=& 3k^{1+2v}  \sum_{n=0}^\infty \frac{(-k^2)^n}{2^n n!} \Pi_{i=1}^n (1-2i) \\
%&\times& \pi \frac{(2(n+v)-1)!!}{2^{n+v}(v+2+n)!}
\mathcal{I}_{v} &=& 2k^{1+2v}  \sum_{n=0}^\infty \frac{(2n-1)!!}{2^{2n} n!(2n+2v+1)}(k^2)^n,\\
\mathcal{J}_{v} &=& \frac{3\pi}{4}k^{1+2v}  \sum_{n=0}^\infty \frac{(2n-1)!!(2n+2v-1)!!}{2^{2n+v} n!(n+v+2)!}(k^2)^n.
\end{eqnarray}
For large values of $v$ and small values of $k$, we find that these series
converge rapidly, and so may be preferred over evaluating the Hypergeometric functions.
%{\color{red} Note: we only need $v=2$ terms, which simplifies this equation.  We
%can rewrite as $J_{2v}$ and only include the first option in the expansion.}
%Note the steep dependence of $\mathcal{J}_{v}$ on $k$ for large $v$, $\propto k^{1+2v}$;
%this is also due to cancellation of lower order terms during recursion, which can lead
%to severe round-off errors.

%Consequently, we use a more stable iterative formula to evaluate $J_{v-2}$ in terms
%of $J_{v}$ and $J_{v-1}$:
%\begin{equation}
%J_{v-2} = \frac{1}{k^2(2v-3)}\left[2((v-1)k^2+(v+1))J_{v-1}-(2v+3)J_v \right].
%\end{equation}
%We evaluate $J_{v_{max}}$ and $J_{v_{max}-1}$ with the series solution or hypergeometric
%function for large $v_{max}$, and then iterate to find successively smaller values
%of $v$ until $v=0$.

{\color{red} Code up this formula, and check for accuracy in the $r > 1$ limit.}


% ------------------------------------------------------------------------------
\subsubsection{Numerical stability}
\label{app:numericalstability}
% ------------------------------------------------------------------------------

A few remarks are in order regarding the numerical stability of the solutions
presented above. Follow the links to the right of the text for more details on
individual cases.

\begin{itemize}
\item The linear limb darkening term ($s_2$) is unstable in the vicinity of several
points and curves in the $b-r$ plane. We use the reparametrized equations presented in
\citet{limbdark} to ensure numerical stability over the entire domain.
%
\item The expression for $k^2$ (Equation~\ref{eq:k2}) diverges when either $b = 0$
or $r = 0$. Our tests show that the latter case does not introduce significant numerical
error when computing the solution vector $\mathbf{s}$ because of the factors of $r$
multiplying the integrals in \eq{PGnI}. However, in the limit $b \rightarrow 0$,
we find that the expressions for $\mathcal{M}_{p,q}$ (Equation~\ref{eq:Mpq}) are unstable,
leading to large errors in the evaluation of $\mathcal{J}_{u,v}$ (Equation~\ref{eq:Juvsol})
and thus also in $\mathcal{P}(\mathbf{G}_n)$ (Equation~\ref{eq:PGnI}). When $b = 0$, the term in
parentheses in (Equation~\ref{eq:Juv}) vanishes, and we may compute $\mathcal{J}_{u,v}$
directly as
%
\begin{align}
    \mathcal{J}_{u,v}(b = 0) = (1 - r^2)^\frac{3}{2} \mathcal{I}_{u,v} \quad.
\end{align}
%
In the vicinity of $b = 0$, we instead Taylor expand the integrand in \eq{Juv} to 12th order in $b$.
\mathematica{taylorb}
%
\item The recurrence relation (\ref{eq:Iuv}) is numerically unstable when $r > 1$ for large values of $l$. The
instability results from successive multiplications of $\sin\phi$  and $\cos\phi$ (Equation~\ref{eq:phi}),
which become extremely close to zero and unity, respectively, as $r \rightarrow \infty$. This leads
to roundoff error accumulation and causes the expressions to go unstable for large $l$.
We remedy this by Taylor expanding the limb of the occultor as a quartic and computing the line integral
analytically.
\mathematica{QuarticLimb}
%
\item Finally, the recurrence relation (\ref{eq:Mpq}) is also numerically unstable for $r \gg 1$ and large $l$.
Unfortunately, a quartic expansion of the occultor limb is not feasible, since the resulting line
integral is not analytical. Instead, we Taylor expand the elliptic integrals in the expression for $\mathcal{M}_{p,q}$
to 12th order in $k^2$ and tabulate the expansion coefficients in \starry up to $l = 8$.
\mathematica{computeMTaylor}
\end{itemize}

\begin{figure}[ht!]
    \begin{centering}
    \includegraphics[width=\linewidth]{figures/stability.pdf}
    \caption{\label{fig:stability_transit}
             \python{stability}
             Relative error in the terms of the solution vector $\mathbf{s}$ for a small
             ($r_o = 0.01$) occultor, computed relative to calculations using quadruple
             floating point precision. The error is plotted as a function of impact parameter
             for terms with $\mu$ even (left)
             and $\mu$ odd (right). The horizontal axis extends from $r - 1$ to $r + 1$ and covers
             the entire range of $b$ during an occultation, with extra resolution in the
             vicinity of unstable regions. While the original expressions (top) go unstable for
             the odd terms at small values of the impact parameter, the reparametrized
             expressions (bottom) are numerically stable everywhere.}
    \end{centering}
\end{figure}

\begin{figure}[ht!]
    \begin{centering}
    \includegraphics[width=\linewidth]{figures/stability_eclipse.pdf}
    \caption{\label{fig:stability_eclipse}
             \python{stability}
             Same as Figure~\ref{fig:stability_transit}, but for a large ($r_o = 100$) occultor.
             The equations derived in the Appendix are very numerically unstable in this regime.
             Expansion of the occultor limb as a quartic function for even terms and high order Taylor expansions
             of the primitive integrals for odd terms ensures numerical stability in this case,
             with maximum error $\ll 1$ ppm.}
    \end{centering}
\end{figure}

Figures~\ref{fig:stability_transit} and \ref{fig:stability_eclipse} show the relative error
in the computation of the solution vector $\mathbf{s}$ for $l \leq 8$ for a small occultor ($r_o = 0.01$)
and a large occultor ($r_o = 100$), roughly corresponding to the case of the Earth transiting the
Sun and the Earth in secondary eclipse, respectively. The error is computed relative to the solution
obtained using quadruple precision, and is plotted for terms for which $\mu$ is even (left) and
odd (right). In each figure, the top two panels show the error incurred when using the recurrence
relations derived in the previous sections, while the bottom panels show the error when performing
the reparametrizations and Taylor expansions discussed above. The horizontal axis spans impact parameters
in the range $r - 1 \leq b \leq r + 1$ and is nonlinearly spaced, with extra resolution near the various
regions of instability.

For small occultors (Figure~\ref{fig:stability_transit}), the odd terms go unstable for small values
of the impact parameter and diverge as $b \rightarrow 0$ (top row). Taylor expansion of $\mathcal{J}_{u,v}$
ensure the relative error is less than a part per trillion everywhere (bottom row).
For large occultors (Figure~\ref{fig:stability_eclipse}), both the even and odd terms go unstable at all values of the impact parameter,
particularly at large values of $l$. The Taylor expansions discussed above reduce the error to less
than 1 ppb for all terms except the $l = 8$ terms, for which the error is less than 1 ppm.
Note, importantly, that the case $r_o \gg 1$ is typically only relevant to studies of
(secondary) eclipses of exoplanets by their host stars, for which ppm precision (measured relative
to the \emph{planet} flux) is at present orders of magnitude higher than what can be measured.
Figure~\ref{fig:stability_earth} shows secondary eclipse ingress for the $l = 8$ Earth being
occulted by the Sun ($r_o \approx 110$) alongside the fractional error on the flux.
As expected, the relative error is less than 1 ppm everywhere.

The solutions outlined above ensure numerical stability over a wide range of occultor radii and impact
parameters, but instabilities may still occur in \starry when the occultor becomes very large
($r_o \gg 100$) and/or when the map degree is very high ($l \gtrsim 8$). In these cases, users may wish
to compute light curves using multiprecision:
%
\begin{lstlisting}[language=Python,firstnumber=last]
map.flux_mp(...)
\end{lstlisting}
%
(instead of \textsf{map.flux(...)}), which by default computes the occultation solution
vector $\bvec{s}$ using a 128-bit (quadruple) precision type implemented with the \textsf{boost}
\cpp libraries \citep[e.g.,][]{Schaling2014}.

\begin{figure}[ht!]
    \begin{centering}
    \includegraphics[width=0.85\linewidth]{figures/stability_earth.pdf}
    \caption{\label{fig:stability_earth}
             \python{stability}
             Secondary eclipse ingress for the Earth being occulted by the Sun
             ($r_o = 110$), computed for a $l = 8$ expansion of the planet's
             surface map. The relative error due to floating point precision loss
             is shown at the bottom and is
             less than one part per million everywhere.}
    \end{centering}
\end{figure}

%

\clearpage
\begin{center}
\renewcommand*{\arraystretch}{1.1}
\begin{longtable}{cll}
\caption{Symbols used in this paper} \label{tab:symbols} \\
%
\toprule
\multicolumn{1}{c}{\textbf{Symbol}} &
\multicolumn{1}{c}{\textbf{Definition}} &
\multicolumn{1}{c}{\textbf{Reference}} \\
\midrule
\endfirsthead
%
\multicolumn{3}{c}%
{{\bfseries \tablename\ \thetable{} --} continued from previous page} \\
\toprule
\multicolumn{1}{c}{\textbf{Symbol}} &
\multicolumn{1}{c}{\textbf{Definition}} &
\multicolumn{1}{c}{\textbf{Reference}} \\
\midrule
\endhead
\bottomrule
%
\endfoot
%
\bottomrule
\endlastfoot
%
$A_{lm}$        & Legendre function normalization       & \eq{alm} \\
$\bvec{A}$      & Change of basis matrix:
                  $Y_{lm}$s to Green's
                  polynomials                           & \eq{A} \\
$\AOne$         & Change of basis matrix:
                  $Y_{lm}$s to polynomials              & \S\ref{sec:basis} \\
$\ATwo$         & Change of basis matrix:
                  polynomials to Green's polynomials    & \S\ref{sec:basis} \\
$b$             & Impact parameter in units of occulted
                  body's radius                         & \S\ref{sec:lightcurves} \\
$B_{lm}^{jk}$   & Spherical harmonic normalization      & \eq{blmjk} \\

$c_{\bigdot}$   & $\cos(\bigdot)$                       & \\
$C_{pq}^k$      & Expansion coefficient for
                  $\z(\x, \y)$                          & \eq{ckpq} \\
$d$             & Dummy coefficient                     & \\
$\bvec{D}^l$    & Rotation matrix for the
                  complex spherical harmonics
                  of degree $l$                         & \eq{dl} \\
$\bvec{D}\,\wedge$
                & Exterior derivative                   & \eq{extderiv} \\
$E(\bigdot)$    & Complete elliptic integral of the
                  second kind                           & \eq{elliptic} \\
$\mathcal{E}_1$ & First elliptic function               & \eq{E1} \\
$\mathcal{E}_2$ & Second elliptic function              & \eq{E2} \\
$F$             & Total flux seen by observer           & \eq{starry} \\
$\gbasis$       & Green's basis                         & \eq{bg} \\
$\bvec{g}$      & Vector in the basis $\gbasis$         & \\
$\bvec{G}_n$    & Anti-exterior derivative of the
                  $n^\mathrm{th}$
                  term in the Green's basis             & \eq{Gn} \\
$\mathcal{H}_{u,v}$
                & Occultation integral                  & \eq{Huv} \\
$I$             & Specific intensity, $I(\x, \y)$       & \eq{I} \\
$\mathcal{I}_{u,v}$
                & Occultation integral                  & \eq{Iuv} \\
$j$             & Dummy index                           & \\
$\mathcal{J}_{u,v}$
                & Occultation integral                  & \eq{Juv} \\
$k$             & Dummy index                           & \\
$k^2$           & Elliptic parameter                    & \eq{k2} \\
$K(\bigdot)$    & Complete Elliptic integral of the
                  first kind                            & \eq{elliptic} \\
$\mathcal{K}_{u,v}$
                & Occultation integral                  & \eq{Kuv} \\
$l$             & Spherical harmonic degree             & \eq{lm} \\
$\mathcal{L}_{u,v}$
                & Occultation integral                  & \eq{Luv} \\
$m$             & Spherical harmonic order              & \eq{lm} \\
$\mathcal{M}_{p,q}$
                & Occultation integral                  & \eq{Mpq} \\
$n$             & Surface map vector index,
                  $n = l^2 + l + m$                     & \eq{n} \\
$p$             & Dummy index                           & \\
$\bar{P}$       & Normalized associated Legendre
                  function                              & \eq{plm} \\
$\pbasis$       & Polynomial basis                      & \eq{bp} \\
$\bvec{p}$      & Vector in the basis $\pbasis$         & \\
$\bvec{P}$      & Cartesian axis-angle rotation matrix  & \eq{rotP} \\
$\mathcal{P}$   & Primitive integral along perimiter
                  of occultor                           & \eq{primitiveP} \\
$q$             & Dummy index                           & \\
$\bvec{Q}$      & Cartesian Euler angle rotation matrix & \eq{rotQ} \\
$\mathcal{Q}$   & Primitive integral along perimiter
                  of occulted body                      & \eq{primitiveQ} \\
$r$             & Occultor radius in units of occulted
                  body's radius                         & \S\ref{sec:lightcurves} \\
$\bvec{r}$      & Phase curve solution vector           & \eq{rn} \\
$\bvec{R}$      & Rotation matrix for the real
                  spherical harmonics                   & \eq{rblockdiag} \\
$\bvec{R}^l$    & Rotation matrix for the real
                  spherical harmonics of degree $l$     & \eq{rl} \\
$s_{\bigdot}$   & $\sin(\bigdot)$                       & \\
$\bvec{s}$      & Occultation light curve solution
                  vector                                & \eq{rn} \\
$u$             & Dummy index                           & \\
$u_1, u_2$      & Quadratic limb darkening coefficients & \eq{quadraticld} \\
$\bvec{u}$      & Unit vector corresponding to the
                  axis of rotation                      & \S\ref{app:axisangle} \\
$\bvec{U}$      & Complex to real spherical harmonics
                  transform matrix                      & \eq{U} \\
$v$             & Dummy index                           & \\
$\x$            & Cartesian coordinate                  & \eq{xyz} \\
$\y$            & Cartesian coordinate                  & \eq{xyz} \\
$Y_{l,m}$       & Spherical harmonic of degree $l$
                  and order $m$                         & \eq{ylm0} \\
$\ybasis$       & Spherical harmonic basis              & \eq{by} \\
$\bvec{y}$      & Vector in the basis $\ybasis$         & \\
$\z$            & Cartesian coordinate,
                  $z = \sqrt{1 - \x^2 - \y^2}$          & \eq{xyz} \\
%
$\alpha$        & Euler angle ($\zhat$ rotation)        & Appendix~\ref{app:euler} \\
$\beta$         & Euler angle ($\yhat$ rotation)        & Appendix~\ref{app:euler} \\
$\gamma$        & Euler angle ($\zhat$ rotation)        & Appendix~\ref{app:euler} \\
$\Gamma$        & Gamma function                        & \\
$\uptheta$      & Spherical harmonic polar angle        & \eq{ylmtp} \\
$\theta$        & Rotation angle                        & Appendix~\ref{app:axisangle} \\
$\Theta$        & Heaviside step function               & \eq{biglam} \\
$\lambda$       & Angular position of
                  occultor/occulted intersection point  & \eq{lambda} \\
$\Lambda$       & \citet{MandelAgol2002} function       & \eq{biglam} \\
$\mu$           & $l - m$                               & \eq{munu} \\
$\upmu$         & Limb darkening radial parameter       & \eq{quadraticld} \\
$\nu$           & $l + m$                               & \eq{munu} \\
$\Pi(\bigdot,\bigdot)$
                & Complete elliptic integral of the
                  third kind                            & \eq{elliptic} \\
$\upphi$        & Spherical harmonic azimuthal angle    & \eq{ylmtp} \\
$\phi$          & Angular position of
                  occultor/occulted intersection point  & \eq{phi} \\
$\varphi$       & Dummy integration variable            & \\
$\omega$        & Angular position of occultor          & \eq{zrot}
%
\end{longtable}
\end{center}

\end{document}<|MERGE_RESOLUTION|>--- conflicted
+++ resolved
@@ -3032,15 +3032,9 @@
 \end{eqnarray}
 
 The integrals $\mathcal{I}_v$ and $\mathcal{J}_v$ can be found exactly, using integral
-<<<<<<< HEAD
 reduction formulae as above.  With reduction, the function $\mathcal{I}_v$ can be expressed 
 in terms of sums of powers of $\sin^{-1}k$, $k$ and $k_c=\sqrt{1-k^2}$, while $\mathcal{J}_v$ can be expressed 
 as sums of complete elliptic integrals of $k^2$ times polynomials in $k^2$. However, the resulting 
-=======
-reduction formulae as above.  With reduction, the function $\mathcal{I}_v$ can be expressed
-in terms of sums of powers of $k$ and $k_c=\sqrt{1-k^2}$, while $\mathcal{J}_v$ can be expressed
-as sums of complete elliptic integrals of $k^2$ times polynomials in $k^2$. However, the resulting
->>>>>>> 3e831279
 recursion relations tend to be numerically unstable due to cancellation of low-order terms occurs
 during recursion when $r \gg 1$.  To leading order in $k$, $\mathcal{I}_v \propto k^{2v+1}$
 and $\mathcal{J}_v \propto k^{2v+1}$.  Consequently, when these equations are computed by
